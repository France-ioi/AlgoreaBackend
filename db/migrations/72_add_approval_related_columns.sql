-- +migrate Up
ALTER TABLE `groups`
    ADD COLUMN `require_personal_info_access_approval` ENUM('none', 'view', 'edit') NOT NULL DEFAULT 'none'
        AFTER `lock_user_deletion_until`,
    ADD COLUMN `require_lock_membership_approval_until` DATETIME DEFAULT NULL
        AFTER `require_personal_info_access_approval`,
    ADD COLUMN `require_watch_approval` TINYINT(1) NOT NULL DEFAULT 0
        AFTER `require_lock_membership_approval_until`;

ALTER TABLE `groups_groups`
    ADD COLUMN `personal_info_access_approved_at` DATETIME DEFAULT NULL AFTER `expires_at`,
    ADD COLUMN `personal_info_access_approved` TINYINT(1)
        AS (`personal_info_access_approved_at` IS NOT NULL) NOT NULL
        COMMENT 'personal_info_access_approved_at as boolean' AFTER `personal_info_access_approved_at`,
    ADD COLUMN `lock_membership_approved_at` DATETIME DEFAULT NULL AFTER `personal_info_access_approved`,
    ADD COLUMN `lock_membership_approved` TINYINT(1)
        AS (`lock_membership_approved_at` IS NOT NULL) NOT NULL
        COMMENT 'lock_membership_approved_at as boolean' AFTER `lock_membership_approved_at`,
    ADD COLUMN `watch_approved_at` DATETIME DEFAULT NULL AFTER `lock_membership_approved`,
    ADD COLUMN `watch_approved` TINYINT(1)
        AS (`watch_approved_at` IS NOT NULL) NOT NULL COMMENT 'watch_approved_at as boolean' AFTER `watch_approved_at`;

ALTER TABLE `group_pending_requests`
    ADD COLUMN `personal_info_access_approved_at` DATETIME DEFAULT NULL
        COMMENT 'for join requests' AFTER `at`,
    ADD COLUMN `lock_membership_approved_at` DATETIME DEFAULT NULL
        COMMENT 'for join requests' AFTER `personal_info_access_approved_at`,
    ADD COLUMN `watch_approved_at` DATETIME DEFAULT NULL
        COMMENT 'for join requests' AFTER `lock_membership_approved_at`;

ALTER TABLE `group_managers`
    ADD COLUMN `can_edit_personal_info` TINYINT(1) NOT NULL DEFAULT 0
        COMMENT 'Can change member’s personal info, for those who have agreed (not visible to managers, only for specific uses)'
        AFTER `can_watch_members`;

<<<<<<< HEAD
=======
UPDATE `groups` SET `require_lock_membership_approval_until` = `lock_user_deletion_until`;
ALTER TABLE `groups` DROP COLUMN `lock_user_deletion_until`;

UPDATE `groups_groups`
JOIN `groups` AS `parent` ON `parent`.`id` = `groups_groups`.`parent_group_id` AND
                             `parent`.`require_lock_membership_approval_until` IS NOT NULL
JOIN `groups` AS `child` ON `child`.`id` = `groups_groups`.`child_group_id` AND
                            `child`.`type` = 'UserSelf'
SET `groups_groups`.`lock_membership_approved_at` = NOW();

>>>>>>> 9e863ff4
DROP VIEW IF EXISTS groups_groups_active;
CREATE VIEW groups_groups_active AS SELECT * FROM groups_groups WHERE NOW() < expires_at;

-- +migrate Down
ALTER TABLE `groups`
    ADD COLUMN `lock_user_deletion_until` date DEFAULT NULL
        COMMENT 'Prevent users from this group to delete their own user themselves until this date'
        AFTER `send_emails`;
UPDATE `groups` SET `lock_user_deletion_until` = CAST(`require_lock_membership_approval_until` AS DATE);

ALTER TABLE `groups`
    DROP COLUMN `require_personal_info_access_approval`,
    DROP COLUMN `require_lock_membership_approval_until`,
    DROP COLUMN `require_watch_approval`;

ALTER TABLE `groups_groups`
    DROP COLUMN `personal_info_access_approved_at`,
    DROP COLUMN `personal_info_access_approved`,
    DROP COLUMN `lock_membership_approved_at`,
    DROP COLUMN `lock_membership_approved`,
    DROP COLUMN `watch_approved_at`,
    DROP COLUMN `watch_approved`;

ALTER TABLE `group_pending_requests`
    DROP COLUMN `personal_info_access_approved_at`,
    DROP COLUMN `lock_membership_approved_at`,
    DROP COLUMN `watch_approved_at`;

ALTER TABLE `group_managers`
    DROP COLUMN `can_edit_personal_info`;

DROP VIEW IF EXISTS groups_groups_active;
CREATE VIEW groups_groups_active AS SELECT * FROM groups_groups WHERE NOW() < expires_at;<|MERGE_RESOLUTION|>--- conflicted
+++ resolved
@@ -33,8 +33,6 @@
         COMMENT 'Can change member’s personal info, for those who have agreed (not visible to managers, only for specific uses)'
         AFTER `can_watch_members`;
 
-<<<<<<< HEAD
-=======
 UPDATE `groups` SET `require_lock_membership_approval_until` = `lock_user_deletion_until`;
 ALTER TABLE `groups` DROP COLUMN `lock_user_deletion_until`;
 
@@ -45,7 +43,6 @@
                             `child`.`type` = 'UserSelf'
 SET `groups_groups`.`lock_membership_approved_at` = NOW();
 
->>>>>>> 9e863ff4
 DROP VIEW IF EXISTS groups_groups_active;
 CREATE VIEW groups_groups_active AS SELECT * FROM groups_groups WHERE NOW() < expires_at;
 
