@wip
Feature: Get item information for breadcrumb

Background:
  Given the database has the following table 'users':
    | ID | sLogin | tempUser | idGroupSelf | idGroupOwned | iVersion |
    | 1  | jdoe   | 0        | 11          | 12           | 0        |
  And the database has the following table 'groups':
    | ID | sName      | sTextId | iGrade | sType     | iVersion |
    | 11 | jdoe       |         | -2     | UserAdmin | 0        |
    | 12 | jdoe-admin |         | -2     | UserAdmin | 0        |
    | 13 | Group B    |         | -2     | Class     | 0        |
  And the database has the following table 'items':
    | ID | bTeamsEditable | bNoScore | iVersion | sType    |
    | 21 | false          | false    | 0        | Root     |
    | 22 | false          | false    | 0        | Category |
    | 23 | false          | false    | 0        | Task     |
  And the database has the following table 'items_strings':
    | ID | idItem | idLanguage | sTitle           | iVersion |
    | 31 | 21     | 1          | Graph: Methods   | 0        |
    | 32 | 22     | 1          | DFS              | 0        |
    | 33 | 23     | 1          | Reduce Graph     | 0        |
    | 39 | 21     | 2          | Graphe: Methodes | 0        |
<<<<<<< HEAD
  And the database has the following table 'groups_items':
    | ID | idGroup | idItem | sFullAccessDate | bCachedFullAccess | bCachedPartialAccess | bCachedGrayedAccess | idUserCreated | iVersion |
    | 41 | 13      | 21     | 2010-01-01      | true              | false                | false               | 0             | 0        |
    | 42 | 13      | 22     | null            | true              | false                | false               | 0             | 0        |
    | 43 | 13      | 23     | null            | true              | false                | false               | 0             | 0        |
  And the database has the following table 'items_items':
    | ID | idItemParent | idItemChild | iChildOrder | iDifficulty | iVersion |
    | 51 | 21           | 22          | 1           | 0           | 0        |
    | 52 | 22           | 23          | 1           | 0           | 0        |
=======
>>>>>>> 7f4f06ba
  And the database has the following table 'groups_groups':
    | ID | idGroupParent | idGroupChild | iVersion |
    | 61 | 13            | 11           | 0        |
  And the database has the following table 'groups_ancestors':
    | ID | idGroupAncestor | idGroupChild | bIsSelf | iVersion |
    | 71 | 11              | 11           | 1       | 0        |
    | 72 | 12              | 12           | 1       | 0        |
    | 73 | 13              | 13           | 1       | 0        |
    | 74 | 13              | 11           | 0       | 0        |

Scenario: Full access on all breadcrumb
  Given the database has the following table 'groups_items':
    | ID | idGroup | idItem | sFullAccessDate | bCachedFullAccess | bCachedPartialAccess | bCachedGrayedAccess | idUserCreated | iVersion |
    | 41 | 13      | 21     | 2010-01-01      | true              | false                | false               | 0             | 0        |
    | 42 | 13      | 22     | null            | true              | false                | false               | 0             | 0        |
    | 43 | 13      | 23     | null            | true              | false                | false               | 0             | 0        |
  And the database has the following table 'items_items':
    | ID | idItemParent | idItemChild | iChildOrder | iDifficulty | iVersion |
    | 52 | 22           | 23          | 1           | 0           | 0        |
  And I am the user with ID "1"
  When I send a GET request to "/items/?ids=21,22,23"
  Then the response code should be 200
  And the response body should be, in JSON:
    """
    [
    { "item_id": 21, "language_id": 1, "title": "Graph: Methods" },
    { "item_id": 22, "language_id": 1, "title": "DFS" },
    { "item_id": 23, "language_id": 1, "title": "Reduce Graph" },
    { "item_id": 21, "language_id": 2, "title": "Graphe: Methodes" }
    ]
    """

Scenario: Partial access to all items except for last which is greyed
<<<<<<< HEAD
  Given the database has the following table 'users':
    | ID | sLogin | tempUser | idGroupSelf | idGroupOwned | iVersion |
    | 1  | jdoe   | 0        | 11          | 12           | 0        |
  And the database has the following table 'groups':
    | ID | sName      | sTextId | iGrade | sType     | iVersion |
    | 11 | jdoe       |         | -2     | UserAdmin | 0        |
    | 12 | jdoe-admin |         | -2     | UserAdmin | 0        |
    | 13 | Group B    |         | -2     | Class     | 0        |
  And the database has the following table 'items':
    | ID | bTeamsEditable | bNoScore | iVersion | sType    |
    | 21 | false          | false    | 0        | Root     |
    | 22 | false          | false    | 0        | Category |
    | 23 | false          | false    | 0        | Task     |
  And the database has the following table 'items_strings':
    | ID | idItem | idLanguage | sTitle           | iVersion |
    | 31 | 21     | 1          | Graph: Methods   | 0        |
    | 32 | 22     | 1          | DFS              | 0        |
    | 33 | 23     | 1          | Reduce Graph     | 0        |
    | 39 | 21     | 2          | Graphe: Methodes | 0        |
  And the database has the following table 'groups_items':
=======
  Given the database has the following table 'groups_items':
>>>>>>> 7f4f06ba
    | ID | idGroup | idItem | sFullAccessDate | bCachedFullAccess | bCachedPartialAccess | bCachedGrayedAccess | idUserCreated | iVersion |
    | 41 | 13      | 21     | 2010-01-01      | false             | true                 | false               | 0             | 0        |
    | 42 | 13      | 22     | null            | false             | true                 | false               | 0             | 0        |
    | 43 | 13      | 23     | null            | false             | false                | true                | 0             | 0        |
  And the database has the following table 'items_items':
    | ID | idItemParent | idItemChild | iChildOrder | iDifficulty | iVersion |
    | 51 | 21           | 22          | 1           | 0           | 0        |
    | 52 | 22           | 23          | 1           | 0           | 0        |
  And I am the user with ID "1"
  When I send a GET request to "/items/?ids=21,22,23"
  Then the response code should be 200
  And the response body should be, in JSON:
    """
    [
    { "item_id": 21, "language_id": 1, "title": "Graph: Methods" },
    { "item_id": 22, "language_id": 1, "title": "DFS" },
    { "item_id": 23, "language_id": 1, "title": "Reduce Graph" },
    { "item_id": 21, "language_id": 2, "title": "Graphe: Methodes" }
    ]
    """

Scenario: Corrupt breadcrumb hierarchy (one parent-child link missing), but user has full access to all
<<<<<<< HEAD
  Given the database has the following table 'users':
    | ID | sLogin | tempUser | idGroupSelf | idGroupOwned | iVersion |
    | 1  | jdoe   | 0        | 11          | 12           | 0        |
  And the database has the following table 'groups':
    | ID | sName      | sTextId | iGrade | sType     | iVersion |
    | 11 | jdoe       |         | -2     | UserAdmin | 0        |
    | 12 | jdoe-admin |         | -2     | UserAdmin | 0        |
    | 13 | Group B    |         | -2     | Class     | 0        |
  And the database has the following table 'items':
    | ID | bTeamsEditable | bNoScore | iVersion | sType    |
    | 21 | false          | false    | 0        | Root     |
    | 22 | false          | false    | 0        | Category |
    | 23 | false          | false    | 0        | Task     |
  And the database has the following table 'items_strings':
    | ID | idItem | idLanguage | sTitle           | iVersion |
    | 31 | 21     | 1          | Graph: Methods   | 0        |
    | 32 | 22     | 1          | DFS              | 0        |
    | 33 | 23     | 1          | Reduce Graph     | 0        |
    | 39 | 21     | 2          | Graphe: Methodes | 0        |
  And the database has the following table 'groups_items':
=======
  Given the database has the following table 'groups_items':
>>>>>>> 7f4f06ba
    | ID | idGroup | idItem | sFullAccessDate | bCachedFullAccess | bCachedPartialAccess | bCachedGrayedAccess | idUserCreated | iVersion |
    | 41 | 13      | 21     | 2010-01-01      | true              | false                | false               | 0             | 0        |
    | 42 | 13      | 22     | null            | true              | false                | false               | 0             | 0        |
    | 43 | 13      | 23     | null            | true              | false                | false               | 0             | 0        |
  And the database has the following table 'items_items':
    | ID | idItemParent | idItemChild | iChildOrder | iDifficulty | iVersion |
    | 51 | 21           | 22          | 1           | 0           | 0        |
    | 52 | 22           | 23          | 1           | 0           | 0        |
  And I am the user with ID "1"
  When I send a GET request to "/items/?ids=21,22,23"
  Then the response code should be 200
  And the response body should be, in JSON:
    """
    [
    { "item_id": 21, "language_id": 1, "title": "Graph: Methods" },
    { "item_id": 22, "language_id": 1, "title": "DFS" },
    { "item_id": 23, "language_id": 1, "title": "Reduce Graph" },
    { "item_id": 21, "language_id": 2, "title": "Graphe: Methodes" }
    ]
    """

Scenario: Should fail when breadcrumb hierarchy is corrupt (one item missing), and user has full access to all
  Given the database has the following table 'groups_items':
    | ID | idGroup | idItem | sFullAccessDate | bCachedFullAccess | bCachedPartialAccess | bCachedGrayedAccess | idUserCreated | iVersion |
    | 41 | 13      | 21     | 2010-01-01      | true              | false                | false               | 0             | 0        |
    | 42 | 13      | 22     | null            | true              | false                | false               | 0             | 0        |
    | 43 | 13      | 23     | null            | true              | false                | false               | 0             | 0        |
  And the database has the following table 'items_items':
    | ID | idItemParent | idItemChild | iChildOrder | iDifficulty | iVersion |
    | 52 | 22           | 23          | 1           | 0           | 0        |
  And I am the user with ID "1"
  When I send a GET request to "/items/?ids=21,22,24,23"
  Then the response code should be 403
  And the response body should be, in JSON:
    """
    {"success":false,"message":"Forbidden","error_text":"Insufficient access on given item ids"}
    """

Scenario: Should fail when the user has greyed access to middle element, partial access to the rest
<<<<<<< HEAD
  Given the database has the following table 'users':
    | ID | sLogin | tempUser | idGroupSelf | idGroupOwned | iVersion |
    | 1  | jdoe   | 0        | 11          | 12           | 0        |
  And the database has the following table 'groups':
    | ID | sName      | sTextId | iGrade | sType     | iVersion |
    | 11 | jdoe       |         | -2     | UserAdmin | 0        |
    | 12 | jdoe-admin |         | -2     | UserAdmin | 0        |
    | 13 | Group B    |         | -2     | Class     | 0        |
  And the database has the following table 'items':
    | ID | bTeamsEditable | bNoScore | iVersion | sType    |
    | 21 | false          | false    | 0        | Root     |
    | 22 | false          | false    | 0        | Category |
    | 24 | false          | false    | 0        | Task     |
  And the database has the following table 'items_strings':
    | ID | idItem | idLanguage | sTitle           | iVersion |
    | 31 | 21     | 1          | Graph: Methods   | 0        |
    | 32 | 22     | 1          | DFS              | 0        |
    | 33 | 24     | 1          | Reduce Graph     | 0        |
    | 39 | 21     | 2          | Graphe: Methodes | 0        |
  And the database has the following table 'groups_items':
=======
  Given the database has the following table 'groups_items':
>>>>>>> 7f4f06ba
    | ID | idGroup | idItem | sFullAccessDate | bCachedFullAccess | bCachedPartialAccess | bCachedGrayedAccess | idUserCreated | iVersion |
    | 41 | 13      | 21     | 2010-01-01      | false             | true                 | false               | 0             | 0        |
    | 42 | 13      | 22     | null            | false             | false                | true                | 0             | 0        |
    | 43 | 13      | 23     | null            | false             | true                 | false               | 0             | 0        |
  And the database has the following table 'items_items':
    | ID | idItemParent | idItemChild | iChildOrder | iDifficulty | iVersion |
    | 52 | 22           | 23          | 1           | 0           | 0        |
  And I am the user with ID "1"
  When I send a GET request to "/items/?ids=21,22,23"
  Then the response code should be 403
  And the response body should be, in JSON:
    """
    {"success":false,"message":"Forbidden","error_text":"Insufficient access on given item ids"}
    """

# Error scenarios to consider
# - invalid breadcrumb
Scenario: Invalid breadcrumb hierarchy (starts with non-root), but user has full access to all
  Given the database has the following table 'users':
    | ID | sLogin | tempUser | idGroupSelf | idGroupOwned | iVersion |
    | 1  | jdoe   | 0        | 11          | 12           | 0        |
  And the database has the following table 'groups':
    | ID | sName      | sTextId | iGrade | sType     | iVersion |
    | 11 | jdoe       |         | -2     | UserAdmin | 0        |
    | 12 | jdoe-admin |         | -2     | UserAdmin | 0        |
    | 13 | Group B    |         | -2     | Class     | 0        |
  And the database has the following table 'items':
    | ID | bTeamsEditable | bNoScore | iVersion | sType    |
    | 21 | false          | false    | 0        | Task     |
    | 22 | false          | false    | 0        | Category |
    | 23 | false          | false    | 0        | Task     |
  And the database has the following table 'items_strings':
    | ID | idItem | idLanguage | sTitle           | iVersion |
    | 31 | 21     | 1          | Graph: Methods   | 0        |
    | 32 | 22     | 1          | DFS              | 0        |
    | 33 | 23     | 1          | Reduce Graph     | 0        |
    | 39 | 21     | 2          | Graphe: Methodes | 0        |
  And the database has the following table 'groups_items':
    | ID | idGroup | idItem | sFullAccessDate | bCachedFullAccess | bCachedPartialAccess | bCachedGrayedAccess | idUserCreated | iVersion |
    | 41 | 13      | 21     | 2010-01-01      | true              | false                | false               | 0             | 0        |
    | 42 | 13      | 22     | null            | true              | false                | false               | 0             | 0        |
    | 43 | 13      | 23     | null            | true              | false                | false               | 0             | 0        |
  And the database has the following table 'items_items':
    | ID | idItemParent | idItemChild | iChildOrder | iDifficulty | iVersion |
    | 52 | 22           | 23          | 1           | 0           | 0        |
  And the database has the following table 'groups_groups':
    | ID | idGroupParent | idGroupChild | iVersion |
    | 61 | 13            | 11           | 0        |
  And the database has the following table 'groups_ancestors':
    | ID | idGroupAncestor | idGroupChild | bIsSelf | iVersion |
    | 71 | 11              | 11           | 1       | 0        |
    | 72 | 12              | 12           | 1       | 0        |
    | 73 | 13              | 13           | 1       | 0        |
    | 74 | 13              | 11           | 0       | 0        |
  And I am the user with ID "1"
  When I send a GET request to "/items/?ids=21,22,23"
  Then the response code should be 500
  And the response body should be, in JSON:
    """
    {"success":false,"message":"Internal Server Error","error_text":"Incorrect hierarchy on given item ids"}
    """
# - unauthorized item
# - unauthorized item + invalid breadcrumb -> should fail on unauthorized<|MERGE_RESOLUTION|>--- conflicted
+++ resolved
@@ -21,18 +21,6 @@
     | 32 | 22     | 1          | DFS              | 0        |
     | 33 | 23     | 1          | Reduce Graph     | 0        |
     | 39 | 21     | 2          | Graphe: Methodes | 0        |
-<<<<<<< HEAD
-  And the database has the following table 'groups_items':
-    | ID | idGroup | idItem | sFullAccessDate | bCachedFullAccess | bCachedPartialAccess | bCachedGrayedAccess | idUserCreated | iVersion |
-    | 41 | 13      | 21     | 2010-01-01      | true              | false                | false               | 0             | 0        |
-    | 42 | 13      | 22     | null            | true              | false                | false               | 0             | 0        |
-    | 43 | 13      | 23     | null            | true              | false                | false               | 0             | 0        |
-  And the database has the following table 'items_items':
-    | ID | idItemParent | idItemChild | iChildOrder | iDifficulty | iVersion |
-    | 51 | 21           | 22          | 1           | 0           | 0        |
-    | 52 | 22           | 23          | 1           | 0           | 0        |
-=======
->>>>>>> 7f4f06ba
   And the database has the following table 'groups_groups':
     | ID | idGroupParent | idGroupChild | iVersion |
     | 61 | 13            | 11           | 0        |
@@ -66,30 +54,7 @@
     """
 
 Scenario: Partial access to all items except for last which is greyed
-<<<<<<< HEAD
-  Given the database has the following table 'users':
-    | ID | sLogin | tempUser | idGroupSelf | idGroupOwned | iVersion |
-    | 1  | jdoe   | 0        | 11          | 12           | 0        |
-  And the database has the following table 'groups':
-    | ID | sName      | sTextId | iGrade | sType     | iVersion |
-    | 11 | jdoe       |         | -2     | UserAdmin | 0        |
-    | 12 | jdoe-admin |         | -2     | UserAdmin | 0        |
-    | 13 | Group B    |         | -2     | Class     | 0        |
-  And the database has the following table 'items':
-    | ID | bTeamsEditable | bNoScore | iVersion | sType    |
-    | 21 | false          | false    | 0        | Root     |
-    | 22 | false          | false    | 0        | Category |
-    | 23 | false          | false    | 0        | Task     |
-  And the database has the following table 'items_strings':
-    | ID | idItem | idLanguage | sTitle           | iVersion |
-    | 31 | 21     | 1          | Graph: Methods   | 0        |
-    | 32 | 22     | 1          | DFS              | 0        |
-    | 33 | 23     | 1          | Reduce Graph     | 0        |
-    | 39 | 21     | 2          | Graphe: Methodes | 0        |
-  And the database has the following table 'groups_items':
-=======
   Given the database has the following table 'groups_items':
->>>>>>> 7f4f06ba
     | ID | idGroup | idItem | sFullAccessDate | bCachedFullAccess | bCachedPartialAccess | bCachedGrayedAccess | idUserCreated | iVersion |
     | 41 | 13      | 21     | 2010-01-01      | false             | true                 | false               | 0             | 0        |
     | 42 | 13      | 22     | null            | false             | true                 | false               | 0             | 0        |
@@ -112,30 +77,7 @@
     """
 
 Scenario: Corrupt breadcrumb hierarchy (one parent-child link missing), but user has full access to all
-<<<<<<< HEAD
-  Given the database has the following table 'users':
-    | ID | sLogin | tempUser | idGroupSelf | idGroupOwned | iVersion |
-    | 1  | jdoe   | 0        | 11          | 12           | 0        |
-  And the database has the following table 'groups':
-    | ID | sName      | sTextId | iGrade | sType     | iVersion |
-    | 11 | jdoe       |         | -2     | UserAdmin | 0        |
-    | 12 | jdoe-admin |         | -2     | UserAdmin | 0        |
-    | 13 | Group B    |         | -2     | Class     | 0        |
-  And the database has the following table 'items':
-    | ID | bTeamsEditable | bNoScore | iVersion | sType    |
-    | 21 | false          | false    | 0        | Root     |
-    | 22 | false          | false    | 0        | Category |
-    | 23 | false          | false    | 0        | Task     |
-  And the database has the following table 'items_strings':
-    | ID | idItem | idLanguage | sTitle           | iVersion |
-    | 31 | 21     | 1          | Graph: Methods   | 0        |
-    | 32 | 22     | 1          | DFS              | 0        |
-    | 33 | 23     | 1          | Reduce Graph     | 0        |
-    | 39 | 21     | 2          | Graphe: Methodes | 0        |
-  And the database has the following table 'groups_items':
-=======
   Given the database has the following table 'groups_items':
->>>>>>> 7f4f06ba
     | ID | idGroup | idItem | sFullAccessDate | bCachedFullAccess | bCachedPartialAccess | bCachedGrayedAccess | idUserCreated | iVersion |
     | 41 | 13      | 21     | 2010-01-01      | true              | false                | false               | 0             | 0        |
     | 42 | 13      | 22     | null            | true              | false                | false               | 0             | 0        |
@@ -175,30 +117,7 @@
     """
 
 Scenario: Should fail when the user has greyed access to middle element, partial access to the rest
-<<<<<<< HEAD
-  Given the database has the following table 'users':
-    | ID | sLogin | tempUser | idGroupSelf | idGroupOwned | iVersion |
-    | 1  | jdoe   | 0        | 11          | 12           | 0        |
-  And the database has the following table 'groups':
-    | ID | sName      | sTextId | iGrade | sType     | iVersion |
-    | 11 | jdoe       |         | -2     | UserAdmin | 0        |
-    | 12 | jdoe-admin |         | -2     | UserAdmin | 0        |
-    | 13 | Group B    |         | -2     | Class     | 0        |
-  And the database has the following table 'items':
-    | ID | bTeamsEditable | bNoScore | iVersion | sType    |
-    | 21 | false          | false    | 0        | Root     |
-    | 22 | false          | false    | 0        | Category |
-    | 24 | false          | false    | 0        | Task     |
-  And the database has the following table 'items_strings':
-    | ID | idItem | idLanguage | sTitle           | iVersion |
-    | 31 | 21     | 1          | Graph: Methods   | 0        |
-    | 32 | 22     | 1          | DFS              | 0        |
-    | 33 | 24     | 1          | Reduce Graph     | 0        |
-    | 39 | 21     | 2          | Graphe: Methodes | 0        |
-  And the database has the following table 'groups_items':
-=======
   Given the database has the following table 'groups_items':
->>>>>>> 7f4f06ba
     | ID | idGroup | idItem | sFullAccessDate | bCachedFullAccess | bCachedPartialAccess | bCachedGrayedAccess | idUserCreated | iVersion |
     | 41 | 13      | 21     | 2010-01-01      | false             | true                 | false               | 0             | 0        |
     | 42 | 13      | 22     | null            | false             | false                | true                | 0             | 0        |
@@ -217,25 +136,11 @@
 # Error scenarios to consider
 # - invalid breadcrumb
 Scenario: Invalid breadcrumb hierarchy (starts with non-root), but user has full access to all
-  Given the database has the following table 'users':
-    | ID | sLogin | tempUser | idGroupSelf | idGroupOwned | iVersion |
-    | 1  | jdoe   | 0        | 11          | 12           | 0        |
-  And the database has the following table 'groups':
-    | ID | sName      | sTextId | iGrade | sType     | iVersion |
-    | 11 | jdoe       |         | -2     | UserAdmin | 0        |
-    | 12 | jdoe-admin |         | -2     | UserAdmin | 0        |
-    | 13 | Group B    |         | -2     | Class     | 0        |
-  And the database has the following table 'items':
+  Given the database has the following table 'items':
     | ID | bTeamsEditable | bNoScore | iVersion | sType    |
     | 21 | false          | false    | 0        | Task     |
     | 22 | false          | false    | 0        | Category |
     | 23 | false          | false    | 0        | Task     |
-  And the database has the following table 'items_strings':
-    | ID | idItem | idLanguage | sTitle           | iVersion |
-    | 31 | 21     | 1          | Graph: Methods   | 0        |
-    | 32 | 22     | 1          | DFS              | 0        |
-    | 33 | 23     | 1          | Reduce Graph     | 0        |
-    | 39 | 21     | 2          | Graphe: Methodes | 0        |
   And the database has the following table 'groups_items':
     | ID | idGroup | idItem | sFullAccessDate | bCachedFullAccess | bCachedPartialAccess | bCachedGrayedAccess | idUserCreated | iVersion |
     | 41 | 13      | 21     | 2010-01-01      | true              | false                | false               | 0             | 0        |
@@ -244,15 +149,6 @@
   And the database has the following table 'items_items':
     | ID | idItemParent | idItemChild | iChildOrder | iDifficulty | iVersion |
     | 52 | 22           | 23          | 1           | 0           | 0        |
-  And the database has the following table 'groups_groups':
-    | ID | idGroupParent | idGroupChild | iVersion |
-    | 61 | 13            | 11           | 0        |
-  And the database has the following table 'groups_ancestors':
-    | ID | idGroupAncestor | idGroupChild | bIsSelf | iVersion |
-    | 71 | 11              | 11           | 1       | 0        |
-    | 72 | 12              | 12           | 1       | 0        |
-    | 73 | 13              | 13           | 1       | 0        |
-    | 74 | 13              | 11           | 0       | 0        |
   And I am the user with ID "1"
   When I send a GET request to "/items/?ids=21,22,23"
   Then the response code should be 500
