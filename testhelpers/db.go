package testhelpers

import (
	"database/sql"
	"fmt"
	"io/ioutil"
	"os"
	"path/filepath"
	"strings"

	"github.com/lithammer/dedent"
	"gopkg.in/yaml.v2"

	"github.com/France-ioi/AlgoreaBackend/app/config"
	"github.com/France-ioi/AlgoreaBackend/app/database"
	"github.com/France-ioi/AlgoreaBackend/app/logging"
)

const fixtureDir = "testdata" // special directory which is not included in binaries by the compile

func init() { // nolint:gochecknoinits
<<<<<<< HEAD
	if conf, err := config.Load("test"); err == nil {
		// Apply the config to the global logger
		logging.SharedLogger.Configure(conf.Logging)
	}
=======
	conf := config.Load()
	// Apply the config to the global logger
	logging.SharedLogger.Configure(conf.Logging)
>>>>>>> 12ba5c7b
}

// SetupDBWithFixture creates a new DB connection, empties the DB, and loads a fixture
func SetupDBWithFixture(fixtureNames ...string) *database.DB {
	rawDb, err := OpenRawDBConnection()
	if err != nil {
		panic(err)
	}

	// Seed the DB
	EmptyDB(rawDb)
	for _, fixtureName := range fixtureNames {
		LoadFixture(rawDb, fixtureName)
	}

	// Return a new db connection
	var db *database.DB
	db, err = database.Open(rawDb)
	if err != nil {
		panic(err)
	}

	return db
}

// SetupDBWithFixtureString creates a new DB connection, empties the DB,
// and loads fixtures from the strings (yaml with a tableName->[]dataRow map)
func SetupDBWithFixtureString(fixtures ...string) *database.DB {
	rawDb, err := OpenRawDBConnection()
	if err != nil {
		panic(err)
	}

	// Seed the DB
	EmptyDB(rawDb)

	for _, fixture := range fixtures {
		loadFixtureChainFromString(rawDb, fixture)
	}

	// Return a new db connection
	var db *database.DB
	db, err = database.Open(rawDb)
	if err != nil {
		panic(err)
	}

	return db
}

// OpenRawDBConnection creates a new connection to the DB specified in the config
func OpenRawDBConnection() (*sql.DB, error) {
	// needs actual config for connection to DB
<<<<<<< HEAD
	conf, err := config.Load("test")
	if err != nil {
		panic(err)
	}
	var rawDb *sql.DB
	rawDb, err = database.OpenRawDBConnection(conf.Database.Connection.FormatDSN())
=======
	conf := config.Load()
	rawDb, err := database.OpenRawDBConnection(conf.Database.Connection.FormatDSN())
>>>>>>> 12ba5c7b
	if err != nil {
		panic(err)
	}
	return rawDb, err
}

// LoadFixture loads fixtures from `<current_pkg_dir>/testdata/<fileName>/` directory
// or `<current_pkg_dir>/testdata/<fileName>` file.
// Each file in this directory must be in yaml format.
// If a file name satisfies '*.chain.yaml' mask, the file is treated as a tableName->[]dataRow map.
// Otherwise, data will be loaded into table with the same name as the filename (without extension).
// Note that you should probably empty the DB before using this function.
func LoadFixture(db *sql.DB, fileName string) {
	var files []os.FileInfo
	var err error
	filePath := filepath.Join(fixtureDir, fileName)
	stat, err := os.Stat(filePath)
	if err == nil && stat.IsDir() {
		files, err = ioutil.ReadDir(filePath)
		if err != nil {
			panic(fmt.Errorf("unable to load fixture dir: %s", err.Error()))
		}
	} else {
		file, err := os.Lstat(filePath)
		if err != nil {
			panic(fmt.Errorf("unable to load fixture file: %s", err.Error()))
		}
		filePath = filepath.Dir(filePath)
		files = []os.FileInfo{file}
	}
	for _, f := range files {
		var err error
		var data []byte
		filename := f.Name()
		data, err = ioutil.ReadFile(filepath.Join(filePath, filename)) // nolint: gosec
		if err != nil {
			panic(err)
		}
		name := strings.TrimSuffix(filename, filepath.Ext(filename))
		if strings.HasSuffix(name, ".chain") {
			loadFixtureChainFromString(db, string(data))
		} else {
			var content []map[string]interface{}
			err = yaml.Unmarshal(data, &content)
			if err != nil {
				panic(err)
			}
			tableName := name
			logging.SharedLogger.Infof("Loading data into %q:\n%s", tableName, string(data))
			InsertBatch(db, tableName, content)
		}
	}
}

func loadFixtureChainFromString(db *sql.DB, fixture string) {
	var content map[string][]map[string]interface{}
	fixture = dedent.Dedent(fixture)
	fixture = strings.TrimSpace(strings.Replace(fixture, "\t", "  ", -1))
	bytesFixture := []byte(fixture)
	logging.SharedLogger.Infof("Loading data chain:\n%s", bytesFixture)
	err := yaml.Unmarshal(bytesFixture, &content)
	if err != nil {
		panic(err)
	}
	for tableName, tableData := range content {
		InsertBatch(db, tableName, tableData)
	}
}

// InsertBatch insert the data into the table with the name given
func InsertBatch(db *sql.DB, tableName string, data []map[string]interface{}) {
	for _, row := range data {
		var attributes []string
		var valueMarks []string
		var values []interface{}
		for k, v := range row {
			attributes = append(attributes, k)
			valueMarks = append(valueMarks, "?")
			values = append(values, v)
		}
		// nolint:gosec
		query := fmt.Sprintf("INSERT INTO `%s` (%s) VALUES (%s)",
			tableName, strings.Join(attributes, ", "), strings.Join(valueMarks, ", "))
		_, err := db.Exec(query, values...)
		if err != nil {
			panic(err)
		}
	}

}

// nolint: gosec
func emptyDB(db *sql.DB, dbName string) {

	rows, err := db.Query(`SELECT CONCAT(table_schema, '.', table_name)
                         FROM   information_schema.tables
                         WHERE  table_type   = 'BASE TABLE'
                           AND  table_schema = '` + dbName + `'
                           AND  table_name  != 'gorp_migrations'`)
	if err != nil {
		panic(err)
	}
	defer func() { _ = rows.Close() }()

	for rows.Next() {
		var tableName string
		if err = rows.Scan(&tableName); err != nil {
			panic(err)
		}
		// DELETE is MUCH faster than TRUNCATE on empty tables
		_, err = db.Exec("DELETE FROM " + tableName)
		if err != nil {
			panic(err)
		}
	}
}

// EmptyDB empties all tables of the database specified in the config
func EmptyDB(db *sql.DB) {
<<<<<<< HEAD
	conf, err := config.Load("test")
	if err != nil {
		panic(err)
	}

=======
	conf := config.Load()
>>>>>>> 12ba5c7b
	emptyDB(db, conf.Database.Connection.DBName)
}<|MERGE_RESOLUTION|>--- conflicted
+++ resolved
@@ -19,16 +19,9 @@
 const fixtureDir = "testdata" // special directory which is not included in binaries by the compile
 
 func init() { // nolint:gochecknoinits
-<<<<<<< HEAD
-	if conf, err := config.Load("test"); err == nil {
-		// Apply the config to the global logger
-		logging.SharedLogger.Configure(conf.Logging)
-	}
-=======
-	conf := config.Load()
+	conf := config.Load("test")
 	// Apply the config to the global logger
 	logging.SharedLogger.Configure(conf.Logging)
->>>>>>> 12ba5c7b
 }
 
 // SetupDBWithFixture creates a new DB connection, empties the DB, and loads a fixture
@@ -82,17 +75,8 @@
 // OpenRawDBConnection creates a new connection to the DB specified in the config
 func OpenRawDBConnection() (*sql.DB, error) {
 	// needs actual config for connection to DB
-<<<<<<< HEAD
-	conf, err := config.Load("test")
-	if err != nil {
-		panic(err)
-	}
-	var rawDb *sql.DB
-	rawDb, err = database.OpenRawDBConnection(conf.Database.Connection.FormatDSN())
-=======
-	conf := config.Load()
+	conf := config.Load("test")
 	rawDb, err := database.OpenRawDBConnection(conf.Database.Connection.FormatDSN())
->>>>>>> 12ba5c7b
 	if err != nil {
 		panic(err)
 	}
@@ -212,14 +196,6 @@
 
 // EmptyDB empties all tables of the database specified in the config
 func EmptyDB(db *sql.DB) {
-<<<<<<< HEAD
-	conf, err := config.Load("test")
-	if err != nil {
-		panic(err)
-	}
-
-=======
-	conf := config.Load()
->>>>>>> 12ba5c7b
+	conf := config.Load("test")
 	emptyDB(db, conf.Database.Connection.DBName)
 }