//go:build !prod

package testhelpers

import (
	"context"
	"database/sql"
	"fmt"
	"reflect"
	"regexp"
	"strconv"
	"time"

	"bou.ke/monkey"
	"github.com/jinzhu/gorm"

	"github.com/France-ioi/AlgoreaBackend/v2/app/database"
)

var (
	nowRegexp      = regexp.MustCompile(`(?i)\bNOW\s*\(\s*(?:(\d+)\s*)?\)`)
	patchedMethods []*monkey.PatchGuard
)

// MockDBTime replaces the DB NOW() function call with a given constant value in all the queries.
func MockDBTime(timeStrRaw string) {
	parsedTime, err := time.Parse(time.DateTime+".999999999", timeStrRaw)
	if err != nil {
		panic(err)
	}
	nowReplacer := getNowReplacer(parsedTime)

	patchDatabaseDBMethods(nowReplacer)
	database.MockNow(parsedTime.Truncate(time.Second).Format(time.DateTime))
	patchGormMethods(nowReplacer)
	patchDBMethods(nowReplacer)
}

func getNowReplacer(parsedTime time.Time) func(string) string {
	return func(nowStr string) string {
		layout := time.DateTime
		subMatches := nowRegexp.FindStringSubmatch(nowStr)
		precision := time.Second
		if subMatches[1] != "" {
			var err error
			fsp, err := strconv.Atoi(subMatches[1])
			if err != nil {
				panic(err)
			}
			layout += fmt.Sprintf(".%0*d", fsp, 0)
			for i := 0; i < fsp; i++ {
				precision /= 10
			}
		}
		return fmt.Sprintf("%q", parsedTime.Truncate(precision).Format(layout))
	}
}

func patchDBMethods(nowReplacer func(string) string) {
	var prepareContextGuard, queryContextGuard *monkey.PatchGuard
	prepareContextGuard = monkey.PatchInstanceMethod(
		reflect.TypeOf(&sql.DB{}), "PrepareContext",
		func(db *sql.DB, c context.Context, query string) (*sql.Stmt, error) {
			prepareContextGuard.Unpatch()
			defer prepareContextGuard.Restore()
			nowRegexp.ReplaceAllStringFunc(query, nowReplacer)
			return db.PrepareContext(c, query)
		})
	patchedMethods = append(patchedMethods, prepareContextGuard)
	queryContextGuard = monkey.PatchInstanceMethod(
		reflect.TypeOf(&sql.DB{}), "QueryContext",
		func(db *sql.DB, c context.Context, query string, args ...interface{}) (*sql.Rows, error) {
			queryContextGuard.Unpatch()
			defer queryContextGuard.Restore()
			query = nowRegexp.ReplaceAllStringFunc(query, nowReplacer)
			return db.QueryContext(c, query, args...)
		})
	patchedMethods = append(patchedMethods, queryContextGuard)
}

func patchGormMethods(nowReplacer func(string) string) {
	var execGuard, rawGuard *monkey.PatchGuard
	execGuard = monkey.PatchInstanceMethod(
		reflect.TypeOf(&gorm.DB{}), "Exec",
		func(db *gorm.DB, query string, args ...interface{}) *gorm.DB {
			execGuard.Unpatch()
			defer execGuard.Restore()
			query = nowRegexp.ReplaceAllStringFunc(query, nowReplacer)
			return db.Exec(query, args...)
		})
	patchedMethods = append(patchedMethods, execGuard)
	rawGuard = monkey.PatchInstanceMethod(
		reflect.TypeOf(&gorm.DB{}), "Raw",
		func(db *gorm.DB, query string, args ...interface{}) *gorm.DB {
			rawGuard.Unpatch()
			defer rawGuard.Restore()
			query = nowRegexp.ReplaceAllStringFunc(query, nowReplacer)
			return db.Raw(query, args...)
		})
	patchedMethods = append(patchedMethods, rawGuard)
}

<<<<<<< HEAD
func patchDatabaseDBMethods(timeStr string) {
	patchDatabaseDBMethodsWithIntQueryAndArgs(timeStr)
	patchDatabaseDBMethodsWithStringQueryAndArgs(timeStr)
	patchDatabaseDBMethodsWithStringQuery(timeStr)
=======
func patchDatabaseDBMethods(nowReplacer func(string) string) {
	patchDatabaseDBMethodsWithIntQueryAndArgs(nowReplacer)
	patchDatabaseDBMethodsWithStringQueryAndArgs(nowReplacer)
	patchDatabaseDBMethodsWithStringQuery(nowReplacer)
	patchDatabaseDBMethodsWithIntQuery(nowReplacer)
>>>>>>> 1cc46bac
	var orderGuard *monkey.PatchGuard
	orderGuard = monkey.PatchInstanceMethod(
		reflect.TypeOf(&database.DB{}), "Order",
		func(db *database.DB, value interface{}, reorder ...bool) *database.DB {
			orderGuard.Unpatch()
			defer orderGuard.Restore()
			if valueStr, ok := value.(string); ok {
				value = nowRegexp.ReplaceAllStringFunc(valueStr, nowReplacer)
			}
			return db.Order(value, reorder...)
		})
	patchedMethods = append(patchedMethods, orderGuard)

	var pluckGuard *monkey.PatchGuard
	pluckGuard = monkey.PatchInstanceMethod(
		reflect.TypeOf(&database.DB{}), "Pluck",
		func(db *database.DB, column string, values interface{}) *database.DB {
			pluckGuard.Unpatch()
			defer pluckGuard.Restore()
			column = nowRegexp.ReplaceAllStringFunc(column, nowReplacer)
			return db.Pluck(column, values)
		})
	patchedMethods = append(patchedMethods, pluckGuard)

	var takeGuard *monkey.PatchGuard
	takeGuard = monkey.PatchInstanceMethod(
		reflect.TypeOf(&database.DB{}), "Take",
		func(db *database.DB, out interface{}, where ...interface{}) *database.DB {
			takeGuard.Unpatch()
			defer takeGuard.Restore()
			if len(where) > 0 {
				if whereStr, ok := where[0].(string); ok {
					where[0] = nowRegexp.ReplaceAllStringFunc(whereStr, nowReplacer)
				}
			}
			return db.Take(out, where...)
		})
	patchedMethods = append(patchedMethods, takeGuard)

	var deleteGuard *monkey.PatchGuard
	deleteGuard = monkey.PatchInstanceMethod(
		reflect.TypeOf(&database.DB{}), "Delete",
		func(db *database.DB, where ...interface{}) *database.DB {
			deleteGuard.Unpatch()
			defer deleteGuard.Restore()
			if len(where) > 0 {
				if whereStr, ok := where[0].(string); ok {
					where[0] = nowRegexp.ReplaceAllStringFunc(whereStr, nowReplacer)
				}
			}
			return db.Delete(where...)
		})
	patchedMethods = append(patchedMethods, deleteGuard)
}

<<<<<<< HEAD
func patchDatabaseDBMethodsWithStringQuery(timeStr string) {
=======
func patchDatabaseDBMethodsWithIntQuery(nowReplacer func(string) string) {
	interfaceDBMethods := [...]string{
		"Union", "UnionAll",
	}
	interfaceDBGuards := make(map[string]*monkey.PatchGuard, len(interfaceDBMethods))
	for _, methodName := range interfaceDBMethods {
		methodName := methodName
		interfaceDBGuards[methodName] = monkey.PatchInstanceMethod(
			reflect.TypeOf(&database.DB{}), methodName,
			func(db *database.DB, query interface{}) *database.DB {
				interfaceDBGuards[methodName].Unpatch()
				defer interfaceDBGuards[methodName].Restore()
				if queryStr, ok := query.(string); ok {
					query = nowRegexp.ReplaceAllStringFunc(queryStr, nowReplacer)
				}
				reflMethod := reflect.ValueOf(db).MethodByName(methodName)
				reflArgs := []reflect.Value{reflect.ValueOf(query)}

				return reflMethod.Call(reflArgs)[0].Interface().(*database.DB)
			})
		patchedMethods = append(patchedMethods, interfaceDBGuards[methodName])
	}
}

func patchDatabaseDBMethodsWithStringQuery(nowReplacer func(string) string) {
>>>>>>> 1cc46bac
	stringDBMethods := [...]string{
		"Table", "Group",
	}
	stringDBGuards := make(map[string]*monkey.PatchGuard, len(stringDBMethods))
	for _, methodName := range stringDBMethods {
		methodName := methodName
		stringDBGuards[methodName] = monkey.PatchInstanceMethod(
			reflect.TypeOf(&database.DB{}), methodName,
			func(db *database.DB, query string) *database.DB {
				stringDBGuards[methodName].Unpatch()
				defer stringDBGuards[methodName].Restore()
				query = nowRegexp.ReplaceAllStringFunc(query, nowReplacer)
				reflMethod := reflect.ValueOf(db).MethodByName(methodName)
				reflArgs := []reflect.Value{reflect.ValueOf(query)}

				return reflMethod.Call(reflArgs)[0].Interface().(*database.DB)
			})
		patchedMethods = append(patchedMethods, stringDBGuards[methodName])
	}
}

func patchDatabaseDBMethodsWithStringQueryAndArgs(nowReplacer func(string) string) {
	stringAndArgsDBMethods := [...]string{
		"Joins", "Raw", "Exec",
	}
	stringAndArgsDBGuards := make(map[string]*monkey.PatchGuard, len(stringAndArgsDBMethods))
	for _, methodName := range stringAndArgsDBMethods {
		methodName := methodName
		stringAndArgsDBGuards[methodName] = monkey.PatchInstanceMethod(
			reflect.TypeOf(&database.DB{}), methodName,
			func(db *database.DB, query string, args ...interface{}) *database.DB {
				stringAndArgsDBGuards[methodName].Unpatch()
				defer stringAndArgsDBGuards[methodName].Restore()
				query = nowRegexp.ReplaceAllStringFunc(query, nowReplacer)
				reflMethod := reflect.ValueOf(db).MethodByName(methodName)
				reflArgs := make([]reflect.Value, 0, len(args))
				reflArgs = append(reflArgs, reflect.ValueOf(query))
				for _, arg := range args {
					arg := arg
					reflArgs = append(reflArgs, reflect.ValueOf(arg))
				}

				return reflMethod.Call(reflArgs)[0].Interface().(*database.DB)
			})
		patchedMethods = append(patchedMethods, stringAndArgsDBGuards[methodName])
	}
}

func patchDatabaseDBMethodsWithIntQueryAndArgs(nowReplacer func(string) string) {
	standardDBMethods := [...]string{
		"Where", "Select", "Having",
	}
	standardDBGuards := make(map[string]*monkey.PatchGuard, len(standardDBMethods))
	for _, methodName := range standardDBMethods {
		methodName := methodName
		standardDBGuards[methodName] = monkey.PatchInstanceMethod(
			reflect.TypeOf(&database.DB{}), methodName,
			func(db *database.DB, query interface{}, args ...interface{}) *database.DB {
				standardDBGuards[methodName].Unpatch()
				defer standardDBGuards[methodName].Restore()
				if queryStr, ok := query.(string); ok {
					query = nowRegexp.ReplaceAllStringFunc(queryStr, nowReplacer)
				}
				reflMethod := reflect.ValueOf(db).MethodByName(methodName)
				reflArgs := make([]reflect.Value, 0, len(args))
				reflArgs = append(reflArgs, reflect.ValueOf(query))
				for _, arg := range args {
					arg := arg
					reflArgs = append(reflArgs, reflect.ValueOf(arg))
				}

				return reflMethod.Call(reflArgs)[0].Interface().(*database.DB)
			})
		patchedMethods = append(patchedMethods, standardDBGuards[methodName])
	}
}

// RestoreDBTime restores the usual behavior of the NOW() function.
func RestoreDBTime() {
	database.RestoreNow()
	for i := len(patchedMethods) - 1; i >= 0; i-- {
		patchedMethods[i].Unpatch()
	}
	patchedMethods = patchedMethods[:0]
}<|MERGE_RESOLUTION|>--- conflicted
+++ resolved
@@ -100,18 +100,10 @@
 	patchedMethods = append(patchedMethods, rawGuard)
 }
 
-<<<<<<< HEAD
-func patchDatabaseDBMethods(timeStr string) {
-	patchDatabaseDBMethodsWithIntQueryAndArgs(timeStr)
-	patchDatabaseDBMethodsWithStringQueryAndArgs(timeStr)
-	patchDatabaseDBMethodsWithStringQuery(timeStr)
-=======
 func patchDatabaseDBMethods(nowReplacer func(string) string) {
 	patchDatabaseDBMethodsWithIntQueryAndArgs(nowReplacer)
 	patchDatabaseDBMethodsWithStringQueryAndArgs(nowReplacer)
 	patchDatabaseDBMethodsWithStringQuery(nowReplacer)
-	patchDatabaseDBMethodsWithIntQuery(nowReplacer)
->>>>>>> 1cc46bac
 	var orderGuard *monkey.PatchGuard
 	orderGuard = monkey.PatchInstanceMethod(
 		reflect.TypeOf(&database.DB{}), "Order",
@@ -167,35 +159,7 @@
 	patchedMethods = append(patchedMethods, deleteGuard)
 }
 
-<<<<<<< HEAD
-func patchDatabaseDBMethodsWithStringQuery(timeStr string) {
-=======
-func patchDatabaseDBMethodsWithIntQuery(nowReplacer func(string) string) {
-	interfaceDBMethods := [...]string{
-		"Union", "UnionAll",
-	}
-	interfaceDBGuards := make(map[string]*monkey.PatchGuard, len(interfaceDBMethods))
-	for _, methodName := range interfaceDBMethods {
-		methodName := methodName
-		interfaceDBGuards[methodName] = monkey.PatchInstanceMethod(
-			reflect.TypeOf(&database.DB{}), methodName,
-			func(db *database.DB, query interface{}) *database.DB {
-				interfaceDBGuards[methodName].Unpatch()
-				defer interfaceDBGuards[methodName].Restore()
-				if queryStr, ok := query.(string); ok {
-					query = nowRegexp.ReplaceAllStringFunc(queryStr, nowReplacer)
-				}
-				reflMethod := reflect.ValueOf(db).MethodByName(methodName)
-				reflArgs := []reflect.Value{reflect.ValueOf(query)}
-
-				return reflMethod.Call(reflArgs)[0].Interface().(*database.DB)
-			})
-		patchedMethods = append(patchedMethods, interfaceDBGuards[methodName])
-	}
-}
-
 func patchDatabaseDBMethodsWithStringQuery(nowReplacer func(string) string) {
->>>>>>> 1cc46bac
 	stringDBMethods := [...]string{
 		"Table", "Group",
 	}
