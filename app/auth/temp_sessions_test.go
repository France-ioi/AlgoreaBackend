package auth

import (
	"errors"
	"fmt"
	"regexp"
	"strings"
	"testing"

	"bou.ke/monkey"
	"github.com/DATA-DOG/go-sqlmock"
	"github.com/go-sql-driver/mysql"
	"github.com/stretchr/testify/assert"

	"github.com/France-ioi/AlgoreaBackend/app/database"
	"github.com/France-ioi/AlgoreaBackend/app/logging"
	"github.com/France-ioi/AlgoreaBackend/app/loggingtest"
)

func TestCreateNewTempSession(t *testing.T) {
	expectedAccessToken := "tmp-01abcdefghijklmnopqrstuvwxyz"
	monkey.Patch(GenerateKey, func() (string, error) { return expectedAccessToken, nil })
	defer monkey.UnpatchAll()
	logHook, restoreFunc := logging.MockSharedLoggerHook()
	defer restoreFunc()

	db, mock := database.NewDBMock()
	defer func() { _ = db.Close() }()

	expectedUserID := int64(12345)
	mock.ExpectExec("^"+regexp.QuoteMeta(
<<<<<<< HEAD
		"INSERT INTO `sessions` (`access_token`, `expires_at`, `issuer`, `user_group_id`) VALUES (?, NOW() + INTERVAL ? SECOND, ?, ?)",
	)+"$").WithArgs(expectedAccessToken, 2*60*60, "backend", expectedUserGroupID).
=======
		"INSERT INTO `sessions` (access_token, expires_at, issuer, user_id) VALUES (?, NOW() + INTERVAL ? SECOND, ?, ?)",
	)+"$").WithArgs(expectedAccessToken, 2*60*60, "backend", expectedUserID).
>>>>>>> 92dafbc8
		WillReturnResult(sqlmock.NewResult(1, 1))

	accessToken, expireIn, err := CreateNewTempSession(database.NewDataStore(db).Sessions(), expectedUserID)
	assert.NoError(t, err)
	assert.Equal(t, expectedAccessToken, accessToken)
	assert.Equal(t, int32(2*60*60), expireIn) // 2 hours

	logs := (&loggingtest.Hook{Hook: logHook}).GetAllStructuredLogs()
	assert.Contains(t, logs, fmt.Sprintf("level=info msg=%q",
		fmt.Sprintf("Generated a session token expiring in %d seconds for a temporary user with group_id = %d",
			int32(2*60*60), expectedUserID)))

	assert.NoError(t, mock.ExpectationsWereMet())
}

func TestCreateNewTempSession_Retries(t *testing.T) {
	expectedAccessTokens := []string{"tmp-02abcdefghijklmnopqrstuvwxyz", "tmp-03abcdefghijklmnopqrstuvwxyz"}
	accessTokensIndex := -1
	monkey.Patch(GenerateKey, func() (string, error) { accessTokensIndex++; return expectedAccessTokens[accessTokensIndex], nil })
	defer monkey.UnpatchAll()
	logHook, restoreFunc := logging.MockSharedLoggerHook()
	defer restoreFunc()

	db, mock := database.NewDBMock()
	defer func() { _ = db.Close() }()

	expectedUserID := int64(12345)
	mock.ExpectExec("^"+regexp.QuoteMeta(
<<<<<<< HEAD
		"INSERT INTO `sessions` (`access_token`, `expires_at`, `issuer`, `user_group_id`) VALUES (?, NOW() + INTERVAL ? SECOND, ?, ?)",
	)+"$").WithArgs(expectedAccessTokens[0], 2*60*60, "backend", expectedUserGroupID).
=======
		"INSERT INTO `sessions` (access_token, expires_at, issuer, user_id) VALUES (?, NOW() + INTERVAL ? SECOND, ?, ?)",
	)+"$").WithArgs(expectedAccessTokens[0], 2*60*60, "backend", expectedUserID).
>>>>>>> 92dafbc8
		WillReturnError(
			&mysql.MySQLError{
				Number:  1062,
				Message: fmt.Sprintf("ERROR 1062 (23000): Duplicate entry '%s' for key 'PRIMARY'", expectedAccessTokens[0]),
			})
	mock.ExpectExec("^"+regexp.QuoteMeta(
<<<<<<< HEAD
		"INSERT INTO `sessions` (`access_token`, `expires_at`, `issuer`, `user_group_id`) VALUES (?, NOW() + INTERVAL ? SECOND, ?, ?)",
	)+"$").WithArgs(expectedAccessTokens[1], 2*60*60, "backend", expectedUserGroupID).
=======
		"INSERT INTO `sessions` (access_token, expires_at, issuer, user_id) VALUES (?, NOW() + INTERVAL ? SECOND, ?, ?)",
	)+"$").WithArgs(expectedAccessTokens[1], 2*60*60, "backend", expectedUserID).
>>>>>>> 92dafbc8
		WillReturnResult(sqlmock.NewResult(1, 1))

	accessToken, expireIn, err := CreateNewTempSession(database.NewDataStore(db).Sessions(), expectedUserID)
	assert.NoError(t, err)
	assert.Equal(t, expectedAccessTokens[1], accessToken)
	assert.Equal(t, int32(2*60*60), expireIn) // 2 hours

	logs := (&loggingtest.Hook{Hook: logHook}).GetAllStructuredLogs()
	assert.Contains(t, logs, fmt.Sprintf("level=info msg=%q",
		fmt.Sprintf("Generated a session token expiring in %d seconds for a temporary user with group_id = %d",
			int32(2*60*60), expectedUserID)))
	assert.Equal(t, 1, strings.Count(logs, fmt.Sprintf("level=info msg=%q",
		fmt.Sprintf("Generated a session token expiring in %d seconds for a temporary user with group_id = %d",
			int32(2*60*60), expectedUserID))))

	assert.NoError(t, mock.ExpectationsWereMet())
}

func TestCreateNewTempSession_HandlesGeneratorError(t *testing.T) {
	expectedError := errors.New("some error")
	monkey.Patch(GenerateKey, func() (string, error) { return "", expectedError })
	defer monkey.UnpatchAll()

	db, mock := database.NewDBMock()
	defer func() { _ = db.Close() }()

	expectedUserID := int64(12345)

	accessToken, expireIn, err := CreateNewTempSession(database.NewDataStore(db).Sessions(), expectedUserID)
	assert.Equal(t, expectedError, err)
	assert.Equal(t, "", accessToken)
	assert.Equal(t, int32(2*60*60), expireIn) // 2 hours

	assert.NoError(t, mock.ExpectationsWereMet())
}

func TestCreateNewTempSession_HandlesDBError(t *testing.T) {
	expectedAccessToken := "tmp-04abcdefghijklmnopqrstuvwxyz"
	monkey.Patch(GenerateKey, func() (string, error) { return expectedAccessToken, nil })
	defer monkey.UnpatchAll()

	db, mock := database.NewDBMock()
	defer func() { _ = db.Close() }()

	expectedUserID := int64(12345)
	expectedError := errors.New("some error")
	mock.ExpectExec("^"+regexp.QuoteMeta(
<<<<<<< HEAD
		"INSERT INTO `sessions` (`access_token`, `expires_at`, `issuer`, `user_group_id`) VALUES (?, NOW() + INTERVAL ? SECOND, ?, ?)",
	)+"$").WithArgs(expectedAccessToken, 2*60*60, "backend", expectedUserGroupID).
=======
		"INSERT INTO `sessions` (access_token, expires_at, issuer, user_id) VALUES (?, NOW() + INTERVAL ? SECOND, ?, ?)",
	)+"$").WithArgs(expectedAccessToken, 2*60*60, "backend", expectedUserID).
>>>>>>> 92dafbc8
		WillReturnError(expectedError)

	accessToken, expireIn, err := CreateNewTempSession(database.NewDataStore(db).Sessions(), expectedUserID)
	assert.Equal(t, expectedError, err)
	assert.Equal(t, "", accessToken)
	assert.Equal(t, int32(2*60*60), expireIn) // 2 hours

	assert.NoError(t, mock.ExpectationsWereMet())
}<|MERGE_RESOLUTION|>--- conflicted
+++ resolved
@@ -29,13 +29,8 @@
 
 	expectedUserID := int64(12345)
 	mock.ExpectExec("^"+regexp.QuoteMeta(
-<<<<<<< HEAD
-		"INSERT INTO `sessions` (`access_token`, `expires_at`, `issuer`, `user_group_id`) VALUES (?, NOW() + INTERVAL ? SECOND, ?, ?)",
-	)+"$").WithArgs(expectedAccessToken, 2*60*60, "backend", expectedUserGroupID).
-=======
-		"INSERT INTO `sessions` (access_token, expires_at, issuer, user_id) VALUES (?, NOW() + INTERVAL ? SECOND, ?, ?)",
+		"INSERT INTO `sessions` (`access_token`, `expires_at`, `issuer`, `user_id`) VALUES (?, NOW() + INTERVAL ? SECOND, ?, ?)",
 	)+"$").WithArgs(expectedAccessToken, 2*60*60, "backend", expectedUserID).
->>>>>>> 92dafbc8
 		WillReturnResult(sqlmock.NewResult(1, 1))
 
 	accessToken, expireIn, err := CreateNewTempSession(database.NewDataStore(db).Sessions(), expectedUserID)
@@ -64,26 +59,16 @@
 
 	expectedUserID := int64(12345)
 	mock.ExpectExec("^"+regexp.QuoteMeta(
-<<<<<<< HEAD
-		"INSERT INTO `sessions` (`access_token`, `expires_at`, `issuer`, `user_group_id`) VALUES (?, NOW() + INTERVAL ? SECOND, ?, ?)",
-	)+"$").WithArgs(expectedAccessTokens[0], 2*60*60, "backend", expectedUserGroupID).
-=======
-		"INSERT INTO `sessions` (access_token, expires_at, issuer, user_id) VALUES (?, NOW() + INTERVAL ? SECOND, ?, ?)",
+		"INSERT INTO `sessions` (`access_token`, `expires_at`, `issuer`, `user_id`) VALUES (?, NOW() + INTERVAL ? SECOND, ?, ?)",
 	)+"$").WithArgs(expectedAccessTokens[0], 2*60*60, "backend", expectedUserID).
->>>>>>> 92dafbc8
 		WillReturnError(
 			&mysql.MySQLError{
 				Number:  1062,
 				Message: fmt.Sprintf("ERROR 1062 (23000): Duplicate entry '%s' for key 'PRIMARY'", expectedAccessTokens[0]),
 			})
 	mock.ExpectExec("^"+regexp.QuoteMeta(
-<<<<<<< HEAD
-		"INSERT INTO `sessions` (`access_token`, `expires_at`, `issuer`, `user_group_id`) VALUES (?, NOW() + INTERVAL ? SECOND, ?, ?)",
-	)+"$").WithArgs(expectedAccessTokens[1], 2*60*60, "backend", expectedUserGroupID).
-=======
-		"INSERT INTO `sessions` (access_token, expires_at, issuer, user_id) VALUES (?, NOW() + INTERVAL ? SECOND, ?, ?)",
+		"INSERT INTO `sessions` (`access_token`, `expires_at`, `issuer`, `user_id`) VALUES (?, NOW() + INTERVAL ? SECOND, ?, ?)",
 	)+"$").WithArgs(expectedAccessTokens[1], 2*60*60, "backend", expectedUserID).
->>>>>>> 92dafbc8
 		WillReturnResult(sqlmock.NewResult(1, 1))
 
 	accessToken, expireIn, err := CreateNewTempSession(database.NewDataStore(db).Sessions(), expectedUserID)
@@ -131,13 +116,8 @@
 	expectedUserID := int64(12345)
 	expectedError := errors.New("some error")
 	mock.ExpectExec("^"+regexp.QuoteMeta(
-<<<<<<< HEAD
-		"INSERT INTO `sessions` (`access_token`, `expires_at`, `issuer`, `user_group_id`) VALUES (?, NOW() + INTERVAL ? SECOND, ?, ?)",
-	)+"$").WithArgs(expectedAccessToken, 2*60*60, "backend", expectedUserGroupID).
-=======
-		"INSERT INTO `sessions` (access_token, expires_at, issuer, user_id) VALUES (?, NOW() + INTERVAL ? SECOND, ?, ?)",
+		"INSERT INTO `sessions` (`access_token`, `expires_at`, `issuer`, `user_id`) VALUES (?, NOW() + INTERVAL ? SECOND, ?, ?)",
 	)+"$").WithArgs(expectedAccessToken, 2*60*60, "backend", expectedUserID).
->>>>>>> 92dafbc8
 		WillReturnError(expectedError)
 
 	accessToken, expireIn, err := CreateNewTempSession(database.NewDataStore(db).Sessions(), expectedUserID)
