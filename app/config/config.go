--- conflicted
+++ resolved
@@ -72,7 +72,7 @@
 // 4) config file
 // 5) key/value store
 // 6) default
-func Load(environment string) *Root {
+func Load() *Root {
 	var err error
 
 	var config *Root
@@ -92,10 +92,7 @@
 		log.Print("Cannot read the config file, ignoring it: ", err)
 	}
 
-<<<<<<< HEAD
-=======
 	environment := common.Env()
->>>>>>> 1226597f
 	viperConfig.SetConfigName(configName + "." + environment)
 	if err = viperConfig.MergeInConfig(); err != nil {
 		log.Printf("Cannot merge %q config file, ignoring it: %s", environment, err)
