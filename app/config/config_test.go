package config

import (
	"io/ioutil"
	"os"
	"path/filepath"
	"testing"

	"bou.ke/monkey"
	assertlib "github.com/stretchr/testify/assert"
)

func TestLoadConfig(t *testing.T) {
	assert := assertlib.New(t)

	// create a temp config file
	tmpDir := os.TempDir()
	tmpFile, err := ioutil.TempFile(tmpDir, "config-*.yaml")
	assert.NoError(err)
	defer func() {
		_ = os.Remove(tmpFile.Name())
		_ = tmpFile.Close()
	}()

	text := []byte("server:\n  port: 1234\n")
	_, err = tmpFile.Write(text)
	assert.NoError(err)

	// change default config values
	fileName := filepath.Base(tmpFile.Name())
	configName = fileName[:len(fileName)-5] // strip the ".yaml"
	configDir = tmpDir

	tmpTestFileName := tmpDir + "/" + configName + ".test.yaml"
	err = ioutil.WriteFile(tmpTestFileName, []byte("server:\n  rootpath: '/test/'"), 0644)
	assert.NoError(err)
	defer func() {
		_ = os.Remove(tmpTestFileName)
	}()

	_ = os.Setenv("ALGOREA_SERVER.WRITETIMEOUT", "999")
<<<<<<< HEAD
	conf, err := Load("test")
	assert.NoError(err)
=======
	conf := Load()
>>>>>>> 12ba5c7b

	// test config override
	assert.EqualValues(1234, conf.Server.Port)

	// test default
	assert.EqualValues(60, conf.Server.ReadTimeout)

	// test env
	assert.EqualValues(999, conf.Server.WriteTimeout)

	// test 'test' section
	assert.EqualValues("/test/", conf.Server.RootPath)
}

func TestLoadConfig_CannotUnmarshal(t *testing.T) {
	assert := assertlib.New(t)

	// create a temp config file
	tmpDir := os.TempDir()
	tmpFile, err := ioutil.TempFile(tmpDir, "config-*.yaml")
	assert.NoError(err)
	defer func() {
		_ = os.Remove(tmpFile.Name())
		_ = tmpFile.Close()
	}()

	text := []byte("unknown: 1234\n")
	_, err = tmpFile.Write(text)
	assert.NoError(err)

	// change default config values
	fileName := filepath.Base(tmpFile.Name())
	configName = fileName[:len(fileName)-5] // strip the ".yaml"
	configDir = tmpDir

	called := false
	monkey.Patch(os.Exit, func(int) { called = true })
	defer monkey.UnpatchAll()
	_, err = Load("test")
	assert.Error(err)
	assert.True(called)
}

func TestLoadConfig_Concurrent(t *testing.T) {
	assert := assertlib.New(t)
	assert.NotPanics(func() {
<<<<<<< HEAD
		_, _ = Load("test")
		for i := 0; i < 1000; i++ {
			go func() { _, _ = Load("test") }()
=======
		Load()
		for i := 0; i < 1000; i++ {
			go func() { Load() }()
>>>>>>> 12ba5c7b
		}
	})
}<|MERGE_RESOLUTION|>--- conflicted
+++ resolved
@@ -39,12 +39,7 @@
 	}()
 
 	_ = os.Setenv("ALGOREA_SERVER.WRITETIMEOUT", "999")
-<<<<<<< HEAD
-	conf, err := Load("test")
-	assert.NoError(err)
-=======
-	conf := Load()
->>>>>>> 12ba5c7b
+	conf := Load("test")
 
 	// test config override
 	assert.EqualValues(1234, conf.Server.Port)
@@ -83,23 +78,16 @@
 	called := false
 	monkey.Patch(os.Exit, func(int) { called = true })
 	defer monkey.UnpatchAll()
-	_, err = Load("test")
-	assert.Error(err)
+	Load("test")
 	assert.True(called)
 }
 
 func TestLoadConfig_Concurrent(t *testing.T) {
 	assert := assertlib.New(t)
 	assert.NotPanics(func() {
-<<<<<<< HEAD
-		_, _ = Load("test")
+		Load("test")
 		for i := 0; i < 1000; i++ {
-			go func() { _, _ = Load("test") }()
-=======
-		Load()
-		for i := 0; i < 1000; i++ {
-			go func() { Load() }()
->>>>>>> 12ba5c7b
+			go func() { Load("test") }()
 		}
 	})
 }