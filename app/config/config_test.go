package config

import (
	"io/ioutil"
	"os"
	"path/filepath"
	"testing"

<<<<<<< HEAD
=======
	"github.com/France-ioi/AlgoreaBackend/app/common"

>>>>>>> 1226597f
	"bou.ke/monkey"
	assertlib "github.com/stretchr/testify/assert"
)

func TestLoadConfig(t *testing.T) {
	assert := assertlib.New(t)
	common.SetDefaultEnvToTest() // to ensure it tries to find the config.test file

	// create a temp config file
	tmpDir := os.TempDir()
	tmpFile, err := ioutil.TempFile(tmpDir, "config-*.yaml")
	assert.NoError(err)
	defer func() {
		_ = os.Remove(tmpFile.Name())
		_ = tmpFile.Close()
	}()

	text := []byte("server:\n  port: 1234\n")
	_, err = tmpFile.Write(text)
	assert.NoError(err)

	// change default config values
	fileName := filepath.Base(tmpFile.Name())
	configName = fileName[:len(fileName)-5] // strip the ".yaml"
	configDir = tmpDir

	tmpTestFileName := tmpDir + "/" + configName + ".test.yaml"
	err = ioutil.WriteFile(tmpTestFileName, []byte("server:\n  rootpath: '/test/'"), 0644)
	assert.NoError(err)
	defer func() {
		_ = os.Remove(tmpTestFileName)
	}()

	_ = os.Setenv("ALGOREA_SERVER.WRITETIMEOUT", "999")
	conf := Load("test")

	// test config override
	assert.EqualValues(1234, conf.Server.Port)

	// test default
	assert.EqualValues(60, conf.Server.ReadTimeout)

	// test env
	assert.EqualValues(999, conf.Server.WriteTimeout)

	// test 'test' section
	assert.EqualValues("/test/", conf.Server.RootPath)
}

func TestLoadConfig_CannotUnmarshal(t *testing.T) {
	assert := assertlib.New(t)

	// create a temp config file
	tmpDir := os.TempDir()
	tmpFile, err := ioutil.TempFile(tmpDir, "config-*.yaml")
	assert.NoError(err)
	defer func() {
		_ = os.Remove(tmpFile.Name())
		_ = tmpFile.Close()
	}()

	text := []byte("unknown: 1234\n")
	_, err = tmpFile.Write(text)
	assert.NoError(err)

	// change default config values
	fileName := filepath.Base(tmpFile.Name())
	configName = fileName[:len(fileName)-5] // strip the ".yaml"
	configDir = tmpDir

	called := false
	monkey.Patch(os.Exit, func(int) { called = true })
	defer monkey.UnpatchAll()
<<<<<<< HEAD
	Load("test")
=======
	Load()
>>>>>>> 1226597f
	assert.True(called)
}

func TestLoadConfig_Concurrent(t *testing.T) {
	assert := assertlib.New(t)
	assert.NotPanics(func() {
		Load("test")
		for i := 0; i < 1000; i++ {
			go func() { Load("test") }()
		}
	})
}<|MERGE_RESOLUTION|>--- conflicted
+++ resolved
@@ -6,11 +6,8 @@
 	"path/filepath"
 	"testing"
 
-<<<<<<< HEAD
-=======
 	"github.com/France-ioi/AlgoreaBackend/app/common"
 
->>>>>>> 1226597f
 	"bou.ke/monkey"
 	assertlib "github.com/stretchr/testify/assert"
 )
@@ -45,7 +42,7 @@
 	}()
 
 	_ = os.Setenv("ALGOREA_SERVER.WRITETIMEOUT", "999")
-	conf := Load("test")
+	conf := Load()
 
 	// test config override
 	assert.EqualValues(1234, conf.Server.Port)
@@ -84,20 +81,16 @@
 	called := false
 	monkey.Patch(os.Exit, func(int) { called = true })
 	defer monkey.UnpatchAll()
-<<<<<<< HEAD
-	Load("test")
-=======
 	Load()
->>>>>>> 1226597f
 	assert.True(called)
 }
 
 func TestLoadConfig_Concurrent(t *testing.T) {
 	assert := assertlib.New(t)
 	assert.NotPanics(func() {
-		Load("test")
+		Load()
 		for i := 0; i < 1000; i++ {
-			go func() { Load("test") }()
+			go func() { Load() }()
 		}
 	})
 }