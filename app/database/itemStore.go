--- conflicted
+++ resolved
@@ -120,7 +120,6 @@
 	return &result, nil
 }
 
-<<<<<<< HEAD
 // RawItem represents one row of the getItem service data returned from the DB
 type RawItem struct {
 	// items
@@ -183,7 +182,7 @@
 }
 
 // GetRawItemData reads data needed by the getItem service from the DB and returns an array of RawItem's
-func (s *ItemStore) GetRawItemData(rootID, userID, userLanguageID int64) (*[]RawItem, error){
+func (s *ItemStore) GetRawItemData(rootID, userID, userLanguageID int64) (*[]RawItem, error) {
 	var result []RawItem
 
 	languageSelectPart := "COALESCE(ustrings.idLanguage, dstrings.idLanguage) AS idLanguage, " +
@@ -207,124 +206,124 @@
 
 	// This query can be simplified if we add a column for relation degrees into `items_ancestors`
 	if err := s.Raw(
-		"SELECT " +
-			"union_table.ID, " +
-			"union_table.sType, " +
-			"union_table.bDisplayDetailsInParent, " +
-			"union_table.sValidationType, " +
-			"COALESCE(union_table.idItemUnlocked, '')<>'' as hasUnlockedItems, " +
-			"union_table.iScoreMinUnlock, " +
-			"union_table.sTeamMode, " +
-			"union_table.bTeamsEditable, " +
-			"union_table.iTeamMaxMembers, " +
-			"union_table.bHasAttempts, " +
-			"union_table.sAccessOpenDate, " +
-			"union_table.sDuration, " +
-			"union_table.sEndContestDate, " +
-			"union_table.bNoScore, " +
-			"union_table.groupCodeEnter, " +
-
-			languageSelectPart +
-
-			"users_items.idAttemptActive AS idAttemptActive," +
-			"users_items.iScore AS iScore, " +
-			"users_items.nbSubmissionsAttempts AS nbSubmissionsAttempts, " +
-			"users_items.bValidated AS bValidated, " +
-			"users_items.bFinished AS bFinished, " +
-			"users_items.bKeyObtained AS bKeyObtained, " +
-			"users_items.nbHintsCached AS nbHintsCached, " +
-			"users_items.sStartDate AS sStartDate, " +
-			"users_items.sValidationDate AS sValidationDate, " +
-			"users_items.sFinishDate AS sFinishDate, " +
-			"users_items.sContestStartDate AS sContestStartDate, " +
-			"IF(union_table.sType <> 'Chapter', users_items.sState, NULL) AS sState, " +
-			"IF(union_table.sType <> 'Chapter', users_items.sAnswer, NULL) AS sAnswer, " +
-
-			"union_table.iChildOrder AS iChildOrder, " +
-			"union_table.sCategory AS sCategory, " +
-			"union_table.bAlwaysVisible, " +
-			"union_table.bAccessRestricted, " +
-			// root node only
-			"union_table.bTitleBarVisible, " +
-			"union_table.bReadOnly, " +
-			"union_table.sFullScreen, " +
-			"union_table.bShowSource, " +
-			"union_table.iValidationMin, " +
-			"union_table.bShowUserInfos, " +
-			"union_table.sContestPhase, " +
-			"union_table.sUrl, " +
-			"union_table.bUsesAPI, " +
-			"union_table.bHintsAllowed " +
-		"FROM " +
-			"(SELECT items.ID AS ID, " +
-			"items.sType, " +
-			"items.bDisplayDetailsInParent, " +
-			"items.sValidationType, " +
-			"items.idItemUnlocked, " +
-			"items.iScoreMinUnlock, " +
-			"items.sTeamMode, " +
-			"items.bTeamsEditable, " +
-			"items.iTeamMaxMembers, " +
-			"items.bHasAttempts, " +
-			"items.sAccessOpenDate, " +
-			"items.sDuration, " +
-			"items.sEndContestDate, " +
-			"items.bNoScore, " +
-			"items.groupCodeEnter, " +
-			"items.bTitleBarVisible, " +
-			"items.bReadOnly, " +
-			"items.sFullScreen, " +
-			"items.bShowSource, " +
-			"items.iValidationMin, " +
-			"items.bShowUserInfos, " +
-			"items.sContestPhase, " +
-			"IF(items.sType <> 'Chapter', items.sUrl, NULL) AS sUrl, " +
-			"IF(items.sType <> 'Chapter', items.bUsesAPI, NULL) AS bUsesAPI, " +
-			"IF(items.sType <> 'Chapter', items.bHintsAllowed, NULL) AS bHintsAllowed, " +
-			"items.idDefaultLanguage, " +
-			" NULL AS iChildOrder, NULL AS sCategory, NULL AS bAlwaysVisible, NULL AS bAccessRestricted " +
-			" FROM items WHERE items.ID=? UNION ALL " +
-			"SELECT items.ID AS ID, items.sType, items.bDisplayDetailsInParent, " +
-			"items.sValidationType, items.idItemUnlocked, " +
-			"items.iScoreMinUnlock, " +
-			"items.sTeamMode, " +
-			"items.bTeamsEditable, " +
-			"items.iTeamMaxMembers, " +
-			"items.bHasAttempts, " +
-			"items.sAccessOpenDate, " +
-			"items.sDuration, " +
-			"items.sEndContestDate, " +
-			"items.bNoScore, " +
-			"items.groupCodeEnter, " +
-			"NULL AS bTitleBarVisible, " +
-			"NULL AS bReadOnly, " +
-			"NULL AS sFullScreen, " +
-			"NULL AS bShowSource, " +
-			"NULL AS iValidationMin, " +
-			"NULL AS bShowUserInfos, " +
-			"NULL AS sContestPhase, " +
-			"NULL AS sUrl, " +
-			"NULL AS bUsesAPI, " +
-			"NULL AS bHintsAllowed, " +
-			"items.idDefaultLanguage, " +
-			" iChildOrder, sCategory, bAlwaysVisible, bAccessRestricted FROM items " +
-			" JOIN items_items ON items.ID=idItemChild AND idItemParent=?) union_table " +
-		"LEFT JOIN users_items ON users_items.idItem=union_table.ID AND users_items.idUser=? " +
-		"LEFT JOIN items_strings dstrings FORCE INDEX (idItem) " +
-			" ON dstrings.idItem=union_table.ID AND dstrings.idLanguage=union_table.idDefaultLanguage " +
-		languageJoinPart +
-		"ORDER BY iChildOrder",
+		"SELECT "+
+			"union_table.ID, "+
+			"union_table.sType, "+
+			"union_table.bDisplayDetailsInParent, "+
+			"union_table.sValidationType, "+
+			"COALESCE(union_table.idItemUnlocked, '')<>'' as hasUnlockedItems, "+
+			"union_table.iScoreMinUnlock, "+
+			"union_table.sTeamMode, "+
+			"union_table.bTeamsEditable, "+
+			"union_table.iTeamMaxMembers, "+
+			"union_table.bHasAttempts, "+
+			"union_table.sAccessOpenDate, "+
+			"union_table.sDuration, "+
+			"union_table.sEndContestDate, "+
+			"union_table.bNoScore, "+
+			"union_table.groupCodeEnter, "+
+
+			languageSelectPart+
+
+			"users_items.idAttemptActive AS idAttemptActive,"+
+			"users_items.iScore AS iScore, "+
+			"users_items.nbSubmissionsAttempts AS nbSubmissionsAttempts, "+
+			"users_items.bValidated AS bValidated, "+
+			"users_items.bFinished AS bFinished, "+
+			"users_items.bKeyObtained AS bKeyObtained, "+
+			"users_items.nbHintsCached AS nbHintsCached, "+
+			"users_items.sStartDate AS sStartDate, "+
+			"users_items.sValidationDate AS sValidationDate, "+
+			"users_items.sFinishDate AS sFinishDate, "+
+			"users_items.sContestStartDate AS sContestStartDate, "+
+			"IF(union_table.sType <> 'Chapter', users_items.sState, NULL) AS sState, "+
+			"IF(union_table.sType <> 'Chapter', users_items.sAnswer, NULL) AS sAnswer, "+
+
+			"union_table.iChildOrder AS iChildOrder, "+
+			"union_table.sCategory AS sCategory, "+
+			"union_table.bAlwaysVisible, "+
+			"union_table.bAccessRestricted, "+
+		// root node only
+			"union_table.bTitleBarVisible, "+
+			"union_table.bReadOnly, "+
+			"union_table.sFullScreen, "+
+			"union_table.bShowSource, "+
+			"union_table.iValidationMin, "+
+			"union_table.bShowUserInfos, "+
+			"union_table.sContestPhase, "+
+			"union_table.sUrl, "+
+			"union_table.bUsesAPI, "+
+			"union_table.bHintsAllowed "+
+			"FROM "+
+			"(SELECT items.ID AS ID, "+
+			"items.sType, "+
+			"items.bDisplayDetailsInParent, "+
+			"items.sValidationType, "+
+			"items.idItemUnlocked, "+
+			"items.iScoreMinUnlock, "+
+			"items.sTeamMode, "+
+			"items.bTeamsEditable, "+
+			"items.iTeamMaxMembers, "+
+			"items.bHasAttempts, "+
+			"items.sAccessOpenDate, "+
+			"items.sDuration, "+
+			"items.sEndContestDate, "+
+			"items.bNoScore, "+
+			"items.groupCodeEnter, "+
+			"items.bTitleBarVisible, "+
+			"items.bReadOnly, "+
+			"items.sFullScreen, "+
+			"items.bShowSource, "+
+			"items.iValidationMin, "+
+			"items.bShowUserInfos, "+
+			"items.sContestPhase, "+
+			"IF(items.sType <> 'Chapter', items.sUrl, NULL) AS sUrl, "+
+			"IF(items.sType <> 'Chapter', items.bUsesAPI, NULL) AS bUsesAPI, "+
+			"IF(items.sType <> 'Chapter', items.bHintsAllowed, NULL) AS bHintsAllowed, "+
+			"items.idDefaultLanguage, "+
+			" NULL AS iChildOrder, NULL AS sCategory, NULL AS bAlwaysVisible, NULL AS bAccessRestricted "+
+			" FROM items WHERE items.ID=? UNION ALL "+
+			"SELECT items.ID AS ID, items.sType, items.bDisplayDetailsInParent, "+
+			"items.sValidationType, items.idItemUnlocked, "+
+			"items.iScoreMinUnlock, "+
+			"items.sTeamMode, "+
+			"items.bTeamsEditable, "+
+			"items.iTeamMaxMembers, "+
+			"items.bHasAttempts, "+
+			"items.sAccessOpenDate, "+
+			"items.sDuration, "+
+			"items.sEndContestDate, "+
+			"items.bNoScore, "+
+			"items.groupCodeEnter, "+
+			"NULL AS bTitleBarVisible, "+
+			"NULL AS bReadOnly, "+
+			"NULL AS sFullScreen, "+
+			"NULL AS bShowSource, "+
+			"NULL AS iValidationMin, "+
+			"NULL AS bShowUserInfos, "+
+			"NULL AS sContestPhase, "+
+			"NULL AS sUrl, "+
+			"NULL AS bUsesAPI, "+
+			"NULL AS bHintsAllowed, "+
+			"items.idDefaultLanguage, "+
+			" iChildOrder, sCategory, bAlwaysVisible, bAccessRestricted FROM items "+
+			" JOIN items_items ON items.ID=idItemChild AND idItemParent=?) union_table "+
+			"LEFT JOIN users_items ON users_items.idItem=union_table.ID AND users_items.idUser=? "+
+			"LEFT JOIN items_strings dstrings FORCE INDEX (idItem) "+
+			" ON dstrings.idItem=union_table.ID AND dstrings.idLanguage=union_table.idDefaultLanguage "+
+			languageJoinPart+
+			"ORDER BY iChildOrder",
 		params...).Scan(&result).Error(); err != nil {
 		return nil, err
 	}
 	return &result, nil
-=======
+}
+
 func (s *ItemStore) accessRightsSubQuery(user AuthUser) interface{} {
 	return s.GroupItems().MatchingUserAncestors(user).
 		Select("idItem, MAX(bCachedFullAccess) AS fullAccess, MAX(bCachedPartialAccess) AS partialAccess, MAX(bCachedGrayedAccess) AS grayedAccess").
 		Group("idItem").
 		SubQuery()
->>>>>>> fc15e2fc
 }
 
 // Insert does a INSERT query in the given table with data that may contain types.* types
