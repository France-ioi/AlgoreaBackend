package database

import (
	"fmt"

	"github.com/France-ioi/AlgoreaBackend/app/logging"
	"github.com/France-ioi/AlgoreaBackend/app/types"
)

// ItemStore implements database operations on items
type ItemStore struct {
	*DataStore
}

<<<<<<< HEAD
=======
// ItemAccessDetails represents access rights for an item
type ItemAccessDetails struct {
	// MAX(groups_items.bCachedFullAccess)
	FullAccess bool `sql:"column:fullAccess" json:"full_access"`
	// MAX(groups_items.bCachedPartialAccess)
	PartialAccess bool `sql:"column:partialAccess" json:"partial_access"`
	// MAX(groups_items.bCachedGrayAccess)
	GrayedAccess bool `sql:"column:grayedAccess" json:"grayed_access"`
	// MAX(groups_items.bCachedAccessSolutions)
	AccessSolutions bool `sql:"column:accessSolutions" json:"access_solutions"`
}

type itemAccessDetailsWithID struct {
	ItemID int64 `sql:"column:idItem"`
	ItemAccessDetails
}

>>>>>>> 68ca8945
// Item matches the content the `items` table
type Item struct {
	ID                types.Int64  `sql:"column:ID"`
	Type              types.String `sql:"column:sType"`
	DefaultLanguageID types.Int64  `sql:"column:idDefaultLanguage"`
	TeamsEditable     types.Bool   `sql:"column:bTeamsEditable"`
	NoScore           types.Bool   `sql:"column:bNoScore"`
	Version           int64        `sql:"column:iVersion"` // use Go default in DB (to be fixed)
}

<<<<<<< HEAD
// RawNavigationItem represents one row of a navigation subtree returned from the DB
type RawNavigationItem struct {
	// items
	ID                int64  `sql:"column:ID"`
	Type              string `sql:"column:sType"`
	TransparentFolder bool   `sql:"column:bTransparentFolder"`
	// whether items.idItemUnlocked is empty
	HasUnlockedItems bool `sql:"column:hasUnlockedItems"`
	AccessRestricted bool `sql:"column:bAccessRestricted"`

	// title (from items_strings) in the user’s default language or (if not available) default language of the item
	Title string `sql:"column:sTitle"`

	// from users_items for current user
	UserScore               float32 `sql:"column:iScore"`
	UserValidated           bool    `sql:"column:bValidated"`
	UserFinished            bool    `sql:"column:bFinished"`
	UserKeyObtained         bool    `sql:"column:bKeyObtained"`
	UserSubmissionsAttempts int64   `sql:"column:nbSubmissionsAttempts"`
	UserStartDate           string  `sql:"column:sStartDate"`      // iso8601 str
	UserValidationDate      string  `sql:"column:sValidationDate"` // iso8601 str
	UserFinishDate          string  `sql:"column:sFinishDate"`     // iso8601 str

	// items_items
	IDItemParent int64 `sql:"column:idItemParent"`
	Order        int64 `sql:"column:iChildOrder"`
=======
func (s *ItemStore) tableName() string {
	return "items"
}

// Visible returns a view of the visible items for the given user
func (s *ItemStore) Visible(user AuthUser) DB {
	groupItemsPerms := s.GroupItems().
		MatchingUserAncestors(user).
		Select("idItem, MAX(bCachedFullAccess) AS fullAccess, MAX(bCachedPartialAccess) AS partialAccess, MAX(bCachedGrayedAccess) AS grayedAccess").
		Group("idItem")
>>>>>>> 68ca8945

	return s.All().
		Joins("JOIN ? as visible ON visible.idItem = items.ID", groupItemsPerms.SubQuery()).
		Where("fullAccess > 0 OR partialAccess > 0 OR grayedAccess > 0")
}

// VisibleByID returns a view of the visible item identified by itemID, for the given user
func (s *ItemStore) VisibleByID(user AuthUser, itemID int64) DB {
	return s.Visible(user).Where("items.ID = ?", itemID)
}

<<<<<<< HEAD
// GetRawNavigationData reads a navigation subtree from the DB and returns an array of RawNavigationItem's
func (s *ItemStore) GetRawNavigationData(rootID int64, userID, userLanguageID int64, user AuthUser) (*[]RawNavigationItem, error) {
	var result []RawNavigationItem

	// This query can be simplified if we add a column for relation degrees into `items_ancestors`
	if err := s.Raw(
		"SELECT union_table.ID, union_table.sType, union_table.bTransparentFolder, "+
			"COALESCE(union_table.idItemUnlocked, '')<>'' as hasUnlockedItems, "+
			"COALESCE(ustrings.sTitle, dstrings.sTitle) AS sTitle, "+
			"users_items.iScore AS iScore, users_items.bValidated AS bValidated, "+
			"users_items.bFinished AS bFinished, users_items.bKeyObtained AS bKeyObtained, "+
			"users_items.nbSubmissionsAttempts AS nbSubmissionsAttempts, "+
			"users_items.sStartDate AS sStartDate, users_items.sValidationDate AS sValidationDate, "+
			"users_items.sFinishDate AS sFinishDate, "+
			"union_table.iChildOrder AS iChildOrder, "+
			"union_table.bAccessRestricted, "+
			"union_table.idItemParent AS idItemParent,"+
			"accessRights.fullAccess, accessRights.partialAccess, accessRights.grayedAccess "+
			"FROM "+
			"(SELECT items.ID, items.sType, items.bTransparentFolder, items.idItemUnlocked, "+
			"items.idDefaultLanguage, "+
			" NULL AS idItemParent, NULL AS idItemGrandparent, NULL AS iChildOrder, NULL AS bAccessRestricted "+
			" FROM items WHERE items.ID=? UNION "+
			"(SELECT items.ID, items.sType, items.bTransparentFolder, items.idItemUnlocked, "+
			"items.idDefaultLanguage, "+
			" idItemParent, NULL AS idItemGrandparent, iChildOrder, bAccessRestricted FROM items "+
			" JOIN items_items ON items.ID=idItemChild "+
			" WHERE idItemParent=?) UNION"+
			"(SELECT  items.ID, items.sType, items.bTransparentFolder, items.idItemUnlocked, "+
			"items.idDefaultLanguage, "+
			" ii2.idItemParent, ii1.idItemParent AS idItemGrandparent, "+
			" ii2.iChildOrder, ii2.bAccessRestricted FROM items "+
			" JOIN items_items ii1 ON ii1.idItemParent=? "+
			" JOIN items_items ii2 ON ii1.idItemChild = ii2.idItemParent "+
			" WHERE items.ID=ii2.idItemChild)) union_table "+
			"LEFT JOIN users_items ON users_items.idItem=union_table.ID AND users_items.idUser=? "+
			"LEFT JOIN items_strings dstrings FORCE INDEX (idItem) "+
			" ON dstrings.idItem=union_table.ID AND dstrings.idLanguage=union_table.idDefaultLanguage "+
			"LEFT JOIN items_strings ustrings ON ustrings.idItem=union_table.ID AND ustrings.idLanguage=? "+
			"JOIN ? accessRights on accessRights.idItem=union_table.ID AND (fullAccess>0 OR partialAccess>0 OR grayedAccess>0) "+
			"ORDER BY idItemGrandparent, idItemParent, iChildOrder",
		rootID, rootID, rootID, userID, userLanguageID, s.AccessRights(user).SubQuery()).Scan(&result).Error(); err != nil {
		return nil, err
	}
	return &result, nil
=======
// VisibleChildrenOfID returns a view of the visible children of item identified by itemID, for the given user
func (s *ItemStore) VisibleChildrenOfID(user AuthUser, itemID int64) DB {
	return s.
		Visible(user).
		Joins("JOIN ? ii ON items.ID=idItemChild", s.ItemItems().All().SubQuery()).
		Where("ii.idItemParent = ?", itemID)
}

// VisibleGrandChildrenOfID returns a view of the visible grand-children of item identified by itemID, for the given user
func (s *ItemStore) VisibleGrandChildrenOfID(user AuthUser, itemID int64) DB {
	return s.
		Visible(user).                                                                             // visible items are the leaves (potential grandChildren)
		Joins("JOIN ? ii1 ON items.ID = ii1.idItemChild", s.ItemItems().All().SubQuery()).         // get their parents' IDs (ii1)
		Joins("JOIN ? ii2 ON ii2.idItemChild = ii1.idItemParent", s.ItemItems().All().SubQuery()). // get their grand parents' IDs (ii2)
		Where("ii2.idItemParent = ?", itemID)
>>>>>>> 68ca8945
}

// RawItem represents one row of the getItem service data returned from the DB
type RawItem struct {
	// items
	ID                     int64  `sql:"column:ID"`
	Type                   string `sql:"column:sType"`
	DisplayDetailsInParent bool   `sql:"column:bDisplayDetailsInParent"`
	ValidationType         string `sql:"column:sValidationType"`
	HasUnlockedItems       bool   `sql:"column:hasUnlockedItems"` // whether items.idItemUnlocked is empty
	ScoreMinUnlock         int64  `sql:"column:iScoreMinUnlock"`
	TeamMode               string `sql:"column:sTeamMode"`
	TeamsEditable          bool   `sql:"column:bTeamsEditable"`
	TeamMaxMembers         int64  `sql:"column:iTeamMaxMembers"`
	HasAttempts            bool   `sql:"column:bHasAttempts"`
	AccessOpenDate         string `sql:"column:sAccessOpenDate"` // iso8601 str
	Duration               string `sql:"column:sDuration"`
	EndContestDate         string `sql:"column:sEndContestDate"` // iso8601 str
	NoScore                bool   `sql:"column:bNoScore"`
	GroupCodeEnter         bool   `sql:"column:groupCodeEnter"`

	// root node only
	TitleBarVisible *bool   `sql:"column:bTitleBarVisible"`
	ReadOnly        *bool   `sql:"column:bReadOnly"`
	FullScreen      *string `sql:"column:sFullScreen"`
	ShowSource      *bool   `sql:"column:bShowSource"`
	ValidationMin   *int64  `sql:"column:iValidationMin"`
	ShowUserInfos   *bool   `sql:"column:bShowUserInfos"`
	ContestPhase    *string `sql:"column:sContestPhase"`
	URL             *string `sql:"column:sUrl"`          // only if not a chapter
	UsesAPI         *bool   `sql:"column:bUsesAPI"`      // only if not a chapter
	HintsAllowed    *bool   `sql:"column:bHintsAllowed"` // only if not a chapter

	// from items_strings: in the user’s default language or (if not available) default language of the item
	StringLanguageID  int64  `sql:"column:idLanguage"`
	StringTitle       string `sql:"column:sTitle"`
	StringImageURL    string `sql:"column:sImageUrl"`
	StringSubtitle    string `sql:"column:sSubtitle"`
	StringDescription string `sql:"column:sDescription"`
	StringEduComment  string `sql:"column:sEduComment"`

	// from users_items for current user
	UserActiveAttemptID     int64   `sql:"column:idAttemptActive"`
	UserScore               float32 `sql:"column:iScore"`
	UserSubmissionsAttempts int64   `sql:"column:nbSubmissionsAttempts"`
	UserValidated           bool    `sql:"column:bValidated"`
	UserFinished            bool    `sql:"column:bFinished"`
	UserKeyObtained         bool    `sql:"column:bKeyObtained"`
	UserHintsCached         int64   `sql:"column:nbHintsCached"`
	UserStartDate           string  `sql:"column:sStartDate"`        // iso8601 str
	UserValidationDate      string  `sql:"column:sValidationDate"`   // iso8601 str
	UserFinishDate          string  `sql:"column:sFinishDate"`       // iso8601 str
	UserContestStartDate    string  `sql:"column:sContestStartDate"` // iso8601 str
	UserState               *string `sql:"column:sState"`            // only if not a chapter
	UserAnswer              *string `sql:"column:sAnswer"`           // only if not a chapter

	// items_items
	Order            int64   `sql:"column:iChildOrder"`
	Category         *string `sql:"column:sCategory"`
	AlwaysVisible    *bool   `sql:"column:bAlwaysVisible"`
	AccessRestricted *bool   `sql:"column:bAccessRestricted"`

	*ItemAccessDetails
}

// GetRawItemData reads data needed by the getItem service from the DB and returns an array of RawItem's
func (s *ItemStore) GetRawItemData(rootID, userID, userLanguageID int64, user AuthUser) (*[]RawItem, error) {
	var result []RawItem

	// This query can be simplified if we add a column for relation degrees into `items_ancestors`
	if err := s.Raw(
		`SELECT
			union_table.ID,
			union_table.sType,
			union_table.bDisplayDetailsInParent,
			union_table.sValidationType,`+
			// idItemUnlocked is a comma-separated list of item IDs which will be unlocked if this item is validated
			// Here we consider both NULL and an empty string as FALSE
			`COALESCE(union_table.idItemUnlocked, '')<>'' as hasUnlockedItems,
			union_table.iScoreMinUnlock,
			union_table.sTeamMode,
			union_table.bTeamsEditable,
			union_table.iTeamMaxMembers,
			union_table.bHasAttempts,
			union_table.sAccessOpenDate,
			union_table.sDuration,
			union_table.sEndContestDate,
			union_table.bNoScore,
			union_table.groupCodeEnter,

			COALESCE(ustrings.idLanguage, dstrings.idLanguage) AS idLanguage,
			IF(ustrings.idLanguage IS NULL, dstrings.sTitle, ustrings.sTitle) AS sTitle,
			IF(ustrings.idLanguage IS NULL, dstrings.sImageUrl, ustrings.sImageUrl) AS sImageUrl,
			IF(ustrings.idLanguage IS NULL, dstrings.sSubtitle, ustrings.sSubtitle) AS sSubtitle,
			IF(ustrings.idLanguage IS NULL, dstrings.sDescription, ustrings.sDescription) AS sDescription,
			IF(ustrings.idLanguage IS NULL, dstrings.sEduComment, ustrings.sEduComment) AS sEduComment,

			users_items.idAttemptActive AS idAttemptActive,
			users_items.iScore AS iScore,
			users_items.nbSubmissionsAttempts AS nbSubmissionsAttempts,
			users_items.bValidated AS bValidated,
			users_items.bFinished AS bFinished,
			users_items.bKeyObtained AS bKeyObtained,
			users_items.nbHintsCached AS nbHintsCached,
			users_items.sStartDate AS sStartDate,
			users_items.sValidationDate AS sValidationDate,
			users_items.sFinishDate AS sFinishDate,
			users_items.sContestStartDate AS sContestStartDate,
			IF(union_table.sType <> 'Chapter', users_items.sState, NULL) as sState,
			users_items.sAnswer,

			union_table.iChildOrder AS iChildOrder,
			union_table.sCategory AS sCategory,
			union_table.bAlwaysVisible,
			union_table.bAccessRestricted, `+
			// inputItem only
			`union_table.bTitleBarVisible,
			union_table.bReadOnly,
			union_table.sFullScreen,
			union_table.bShowSource,
			union_table.iValidationMin,
			union_table.bShowUserInfos,
			union_table.sContestPhase,
			union_table.sUrl,
			union_table.bUsesAPI,
			union_table.bHintsAllowed,
			accessRights.fullAccess, accessRights.partialAccess, accessRights.grayedAccess, accessRights.accessSolutions
		FROM (
      SELECT
        items.ID AS ID,
			  items.sType,
			  items.bDisplayDetailsInParent,
			  items.sValidationType,
			  items.idItemUnlocked,
			  items.iScoreMinUnlock,
			  items.sTeamMode,
			  items.bTeamsEditable,
			  items.iTeamMaxMembers,
			  items.bHasAttempts,
			  items.sAccessOpenDate,
			  items.sDuration,
			  items.sEndContestDate,
			  items.bNoScore,
			  items.groupCodeEnter,
			  items.bTitleBarVisible,
			  items.bReadOnly,
			  items.sFullScreen,
			  items.bShowSource,
			  items.iValidationMin,
			  items.bShowUserInfos,
			  items.sContestPhase,
			  items.sUrl,
			  IF(items.sType <> 'Chapter', items.bUsesAPI, NULL) AS bUsesAPI,
			  IF(items.sType <> 'Chapter', items.bHintsAllowed, NULL) AS bHintsAllowed,
			  items.idDefaultLanguage,
			  NULL AS iChildOrder, NULL AS sCategory, NULL AS bAlwaysVisible, NULL AS bAccessRestricted
			FROM items WHERE items.ID=?
      UNION ALL
			SELECT
        items.ID AS ID, items.sType, items.bDisplayDetailsInParent,
			  items.sValidationType, items.idItemUnlocked,
			  items.iScoreMinUnlock,
			  items.sTeamMode,
			  items.bTeamsEditable,
			  items.iTeamMaxMembers,
			  items.bHasAttempts,
			  items.sAccessOpenDate,
			  items.sDuration,
			  items.sEndContestDate,
			  items.bNoScore,
			  items.groupCodeEnter,
			  NULL AS bTitleBarVisible,
			  NULL AS bReadOnly,
			  NULL AS sFullScreen,
			  NULL AS bShowSource,
			  NULL AS iValidationMin,
			  NULL AS bShowUserInfos,
			  NULL AS sContestPhase,
			  NULL AS sUrl,
			  NULL AS bUsesAPI,
			  NULL AS bHintsAllowed,
			  items.idDefaultLanguage,
			  iChildOrder, sCategory, bAlwaysVisible, bAccessRestricted
      FROM items
			JOIN items_items ON items.ID=idItemChild AND idItemParent=?
    ) union_table
    LEFT JOIN users_items ON users_items.idItem=union_table.ID AND users_items.idUser=?
    LEFT JOIN items_strings dstrings FORCE INDEX (idItem)
    ON dstrings.idItem=union_table.ID AND dstrings.idLanguage=union_table.idDefaultLanguage
    LEFT JOIN items_strings ustrings ON ustrings.idItem=union_table.ID AND ustrings.idLanguage=?
    JOIN ? accessRights on accessRights.idItem=union_table.ID AND (fullAccess>0 OR partialAccess>0 OR grayedAccess>0)
    ORDER BY iChildOrder`,
		rootID, rootID, userID, userLanguageID, s.AccessRights(user).SubQuery()).Scan(&result).Error(); err != nil {
		return nil, err
	}
	return &result, nil
}

// AccessRights returns a composable query for getting
// (idItem, fullAccess, partialAccess, grayedAccess, accessSolutions) for the given user
func (s *ItemStore) AccessRights(user AuthUser) DB {
	return s.GroupItems().MatchingUserAncestors(user).
		Select(
			"idItem, MAX(bCachedFullAccess) AS fullAccess, " +
				"MAX(bCachedPartialAccess) AS partialAccess, " +
				"MAX(bCachedGrayedAccess) AS grayedAccess, " +
				"MAX(bCachedAccessSolutions) AS accessSolutions").
		Group("idItem")
}

// Insert does a INSERT query in the given table with data that may contain types.* types
func (s *ItemStore) Insert(data *Item) error {
	return s.insert(s.tableName(), data)
}

// ByID returns a composable query of items filtered by itemID
func (s *ItemStore) ByID(itemID int64) DB {
	return s.All().Where("items.ID = ?", itemID)
}

// All creates a composable query without filtering
func (s *ItemStore) All() DB {
	return s.table(s.tableName())
}

// HasManagerAccess returns whether the user has manager access to all the given item_id's
// It is assumed that the `OwnerAccess` implies manager access
func (s *ItemStore) HasManagerAccess(user AuthUser, itemID int64) (found bool, allowed bool, err error) {

	var dbRes []struct {
		ItemID        int64 `sql:"column:idItem"`
		ManagerAccess bool  `sql:"column:bManagerAccess"`
		OwnerAccess   bool  `sql:"column:bOwnerAccess"`
	}

	db := s.GroupItems().MatchingUserAncestors(user).
		Select("idItem, bManagerAccess, bOwnerAccess").
		Where("idItem = ?", itemID).
		Scan(&dbRes)
	if db.Error() != nil {
		return false, false, db.Error()
	}
	if len(dbRes) != 1 {
		return false, false, nil
	}
	item := dbRes[0]
	return true, item.ManagerAccess || item.OwnerAccess, nil
}

// IsValidHierarchy gets an ordered set of item ids and returns whether they forms a valid item hierarchy path from a root
func (s *ItemStore) IsValidHierarchy(ids []int64) (bool, error) {
	if len(ids) == 0 {
		return false, nil
	}

	if valid, err := s.isRootItem(ids[0]); !valid || err != nil {
		return valid, err
	}

	if valid, err := s.isHierarchicalChain(ids); !valid || err != nil {
		return valid, err
	}

	return true, nil
}

// ValidateUserAccess gets a set of item ids and returns whether the given user is authorized to see them all
func (s *ItemStore) ValidateUserAccess(user AuthUser, itemIDs []int64) (bool, error) {
	accessDetails, err := s.GetAccessDetailsForIDs(user, itemIDs)
	if err != nil {
		logging.Logger.Infof("User access rights loading failed: %v", err)
		return false, err
	}

	if err := checkAccess(itemIDs, accessDetails); err != nil {
		logging.Logger.Infof("checkAccess %v %v", itemIDs, accessDetails)
		logging.Logger.Infof("User access validation failed: %v", err)
		return false, nil
	}
	return true, nil
}

<<<<<<< HEAD
// GetAccessDetailsForIDs returns access details for given item IDs and the given user
func (s *ItemStore) GetAccessDetailsForIDs(user AuthUser, itemIDs []int64) ([]ItemAccessDetailsWithID, error) {
	var accessDetails []ItemAccessDetailsWithID
	db := s.AccessRights(user).
=======
// getAccessDetailsForIDs returns access details for given item IDs and the given user
func (s *ItemStore) getAccessDetailsForIDs(user AuthUser, itemIDs []int64) ([]itemAccessDetailsWithID, error) {
	var accessDetails []itemAccessDetailsWithID
	db := s.GroupItems().MatchingUserAncestors(user).
		Select("idItem, MAX(bCachedFullAccess) AS fullAccess, MAX(bCachedPartialAccess) AS partialAccess, "+
			"MAX(bCachedGrayedAccess) AS grayedAccess, MAX(bCachedAccessSolutions) AS accessSolutions").
>>>>>>> 68ca8945
		Where("groups_items.idItem IN (?)", itemIDs).
		Scan(&accessDetails)
	if err := db.Error(); err != nil {
		return nil, err
	}
	return accessDetails, nil
}

// GetAccessDetailsMapForIDs returns access details for given item IDs and the given user as a map (item_id->details)
func (s *ItemStore) GetAccessDetailsMapForIDs(user AuthUser, itemIDs []int64) (map[int64]ItemAccessDetails, error) {
	accessDetails, err := s.GetAccessDetailsForIDs(user, itemIDs)
	if err != nil {
		return nil, err
	}
	accessDetailsMap := make(map[int64]ItemAccessDetails, len(accessDetails))
	for _, row := range accessDetails {
		accessDetailsMap[row.ItemID] = ItemAccessDetails{
			FullAccess:      row.FullAccess,
			PartialAccess:   row.PartialAccess,
			GrayedAccess:    row.GrayedAccess,
			AccessSolutions: row.AccessSolutions,
		}
	}
	return accessDetailsMap, nil
}

// checkAccess checks if the user has access to all items:
// - user has to have full access to all items
// OR
// - user has to have full access to all but last, and grayed access to that last item.
func checkAccess(itemIDs []int64, accDets []ItemAccessDetailsWithID) error {
	for i, id := range itemIDs {
		last := i == len(itemIDs)-1
		if err := checkAccessForID(id, last, accDets); err != nil {
			return err
		}
	}
	return nil
}

func checkAccessForID(id int64, last bool, accDets []ItemAccessDetailsWithID) error {
	for _, res := range accDets {
		if res.ItemID != id {
			continue
		}
		if res.FullAccess || res.PartialAccess {
			// OK, user has full access.
			return nil
		}
		if res.GrayedAccess && last {
			// OK, user has grayed access on the last item.
			return nil
		}
		return fmt.Errorf("not enough perm on item_id %d", id)
	}

	// no row matching this item_id
	return fmt.Errorf("not visible item_id %d", id)
}

func (s *ItemStore) isRootItem(id int64) (bool, error) {
	count := 0
	if err := s.ByID(id).Where("sType='Root'").Count(&count).Error(); err != nil {
		return false, err
	}
	if count == 0 {
		return false, nil
	}
	return true, nil
}

func (s *ItemStore) isHierarchicalChain(ids []int64) (bool, error) {
	if len(ids) == 0 {
		return false, nil
	}

	if len(ids) == 1 {
		return true, nil
	}

	db := s.ItemItems().All()
	previousID := ids[0]
	for index, id := range ids {
		if index == 0 {
			continue
		}

		db = db.Or("idItemParent=? AND idItemChild=?", previousID, id)
		previousID = id
	}

	count := 0
	// For now, we don’t have a unique key for the pair ('idItemParent' and 'idItemChild') and
	// theoritically it’s still possible to have multiple rows with the same pair
	// of 'idItemParent' and 'idItemChild'.
	// The “Group(...)” here resolves the issue.
	if err := db.Group("idItemParent, idItemChild").Count(&count).Error(); err != nil {
		return false, err
	}

	if count != len(ids)-1 {
		return false, nil
	}

	return true, nil
}<|MERGE_RESOLUTION|>--- conflicted
+++ resolved
@@ -12,26 +12,6 @@
 	*DataStore
 }
 
-<<<<<<< HEAD
-=======
-// ItemAccessDetails represents access rights for an item
-type ItemAccessDetails struct {
-	// MAX(groups_items.bCachedFullAccess)
-	FullAccess bool `sql:"column:fullAccess" json:"full_access"`
-	// MAX(groups_items.bCachedPartialAccess)
-	PartialAccess bool `sql:"column:partialAccess" json:"partial_access"`
-	// MAX(groups_items.bCachedGrayAccess)
-	GrayedAccess bool `sql:"column:grayedAccess" json:"grayed_access"`
-	// MAX(groups_items.bCachedAccessSolutions)
-	AccessSolutions bool `sql:"column:accessSolutions" json:"access_solutions"`
-}
-
-type itemAccessDetailsWithID struct {
-	ItemID int64 `sql:"column:idItem"`
-	ItemAccessDetails
-}
-
->>>>>>> 68ca8945
 // Item matches the content the `items` table
 type Item struct {
 	ID                types.Int64  `sql:"column:ID"`
@@ -42,34 +22,6 @@
 	Version           int64        `sql:"column:iVersion"` // use Go default in DB (to be fixed)
 }
 
-<<<<<<< HEAD
-// RawNavigationItem represents one row of a navigation subtree returned from the DB
-type RawNavigationItem struct {
-	// items
-	ID                int64  `sql:"column:ID"`
-	Type              string `sql:"column:sType"`
-	TransparentFolder bool   `sql:"column:bTransparentFolder"`
-	// whether items.idItemUnlocked is empty
-	HasUnlockedItems bool `sql:"column:hasUnlockedItems"`
-	AccessRestricted bool `sql:"column:bAccessRestricted"`
-
-	// title (from items_strings) in the user’s default language or (if not available) default language of the item
-	Title string `sql:"column:sTitle"`
-
-	// from users_items for current user
-	UserScore               float32 `sql:"column:iScore"`
-	UserValidated           bool    `sql:"column:bValidated"`
-	UserFinished            bool    `sql:"column:bFinished"`
-	UserKeyObtained         bool    `sql:"column:bKeyObtained"`
-	UserSubmissionsAttempts int64   `sql:"column:nbSubmissionsAttempts"`
-	UserStartDate           string  `sql:"column:sStartDate"`      // iso8601 str
-	UserValidationDate      string  `sql:"column:sValidationDate"` // iso8601 str
-	UserFinishDate          string  `sql:"column:sFinishDate"`     // iso8601 str
-
-	// items_items
-	IDItemParent int64 `sql:"column:idItemParent"`
-	Order        int64 `sql:"column:iChildOrder"`
-=======
 func (s *ItemStore) tableName() string {
 	return "items"
 }
@@ -80,7 +32,6 @@
 		MatchingUserAncestors(user).
 		Select("idItem, MAX(bCachedFullAccess) AS fullAccess, MAX(bCachedPartialAccess) AS partialAccess, MAX(bCachedGrayedAccess) AS grayedAccess").
 		Group("idItem")
->>>>>>> 68ca8945
 
 	return s.All().
 		Joins("JOIN ? as visible ON visible.idItem = items.ID", groupItemsPerms.SubQuery()).
@@ -92,53 +43,6 @@
 	return s.Visible(user).Where("items.ID = ?", itemID)
 }
 
-<<<<<<< HEAD
-// GetRawNavigationData reads a navigation subtree from the DB and returns an array of RawNavigationItem's
-func (s *ItemStore) GetRawNavigationData(rootID int64, userID, userLanguageID int64, user AuthUser) (*[]RawNavigationItem, error) {
-	var result []RawNavigationItem
-
-	// This query can be simplified if we add a column for relation degrees into `items_ancestors`
-	if err := s.Raw(
-		"SELECT union_table.ID, union_table.sType, union_table.bTransparentFolder, "+
-			"COALESCE(union_table.idItemUnlocked, '')<>'' as hasUnlockedItems, "+
-			"COALESCE(ustrings.sTitle, dstrings.sTitle) AS sTitle, "+
-			"users_items.iScore AS iScore, users_items.bValidated AS bValidated, "+
-			"users_items.bFinished AS bFinished, users_items.bKeyObtained AS bKeyObtained, "+
-			"users_items.nbSubmissionsAttempts AS nbSubmissionsAttempts, "+
-			"users_items.sStartDate AS sStartDate, users_items.sValidationDate AS sValidationDate, "+
-			"users_items.sFinishDate AS sFinishDate, "+
-			"union_table.iChildOrder AS iChildOrder, "+
-			"union_table.bAccessRestricted, "+
-			"union_table.idItemParent AS idItemParent,"+
-			"accessRights.fullAccess, accessRights.partialAccess, accessRights.grayedAccess "+
-			"FROM "+
-			"(SELECT items.ID, items.sType, items.bTransparentFolder, items.idItemUnlocked, "+
-			"items.idDefaultLanguage, "+
-			" NULL AS idItemParent, NULL AS idItemGrandparent, NULL AS iChildOrder, NULL AS bAccessRestricted "+
-			" FROM items WHERE items.ID=? UNION "+
-			"(SELECT items.ID, items.sType, items.bTransparentFolder, items.idItemUnlocked, "+
-			"items.idDefaultLanguage, "+
-			" idItemParent, NULL AS idItemGrandparent, iChildOrder, bAccessRestricted FROM items "+
-			" JOIN items_items ON items.ID=idItemChild "+
-			" WHERE idItemParent=?) UNION"+
-			"(SELECT  items.ID, items.sType, items.bTransparentFolder, items.idItemUnlocked, "+
-			"items.idDefaultLanguage, "+
-			" ii2.idItemParent, ii1.idItemParent AS idItemGrandparent, "+
-			" ii2.iChildOrder, ii2.bAccessRestricted FROM items "+
-			" JOIN items_items ii1 ON ii1.idItemParent=? "+
-			" JOIN items_items ii2 ON ii1.idItemChild = ii2.idItemParent "+
-			" WHERE items.ID=ii2.idItemChild)) union_table "+
-			"LEFT JOIN users_items ON users_items.idItem=union_table.ID AND users_items.idUser=? "+
-			"LEFT JOIN items_strings dstrings FORCE INDEX (idItem) "+
-			" ON dstrings.idItem=union_table.ID AND dstrings.idLanguage=union_table.idDefaultLanguage "+
-			"LEFT JOIN items_strings ustrings ON ustrings.idItem=union_table.ID AND ustrings.idLanguage=? "+
-			"JOIN ? accessRights on accessRights.idItem=union_table.ID AND (fullAccess>0 OR partialAccess>0 OR grayedAccess>0) "+
-			"ORDER BY idItemGrandparent, idItemParent, iChildOrder",
-		rootID, rootID, rootID, userID, userLanguageID, s.AccessRights(user).SubQuery()).Scan(&result).Error(); err != nil {
-		return nil, err
-	}
-	return &result, nil
-=======
 // VisibleChildrenOfID returns a view of the visible children of item identified by itemID, for the given user
 func (s *ItemStore) VisibleChildrenOfID(user AuthUser, itemID int64) DB {
 	return s.
@@ -154,7 +58,6 @@
 		Joins("JOIN ? ii1 ON items.ID = ii1.idItemChild", s.ItemItems().All().SubQuery()).         // get their parents' IDs (ii1)
 		Joins("JOIN ? ii2 ON ii2.idItemChild = ii1.idItemParent", s.ItemItems().All().SubQuery()). // get their grand parents' IDs (ii2)
 		Where("ii2.idItemParent = ?", itemID)
->>>>>>> 68ca8945
 }
 
 // RawItem represents one row of the getItem service data returned from the DB
@@ -437,19 +340,10 @@
 	return true, nil
 }
 
-<<<<<<< HEAD
 // GetAccessDetailsForIDs returns access details for given item IDs and the given user
 func (s *ItemStore) GetAccessDetailsForIDs(user AuthUser, itemIDs []int64) ([]ItemAccessDetailsWithID, error) {
 	var accessDetails []ItemAccessDetailsWithID
 	db := s.AccessRights(user).
-=======
-// getAccessDetailsForIDs returns access details for given item IDs and the given user
-func (s *ItemStore) getAccessDetailsForIDs(user AuthUser, itemIDs []int64) ([]itemAccessDetailsWithID, error) {
-	var accessDetails []itemAccessDetailsWithID
-	db := s.GroupItems().MatchingUserAncestors(user).
-		Select("idItem, MAX(bCachedFullAccess) AS fullAccess, MAX(bCachedPartialAccess) AS partialAccess, "+
-			"MAX(bCachedGrayedAccess) AS grayedAccess, MAX(bCachedAccessSolutions) AS accessSolutions").
->>>>>>> 68ca8945
 		Where("groups_items.idItem IN (?)", itemIDs).
 		Scan(&accessDetails)
 	if err := db.Error(); err != nil {
