<<<<<<< HEAD
- {id: 1, item_parent_id: 1, item_child_id: 11, partial_access_propagation: AsPartial, child_order: 0}
- {id: 2, item_parent_id: 2, item_child_id: 11, partial_access_propagation: AsPartial, child_order: 0}
- {id: 3, item_parent_id: 3, item_child_id: 11, partial_access_propagation: AsPartial, child_order: 0}

- {id: 4, item_parent_id: 1, item_child_id: 12, partial_access_propagation: None, child_order: 1}
- {id: 5, item_parent_id: 2, item_child_id: 12, partial_access_propagation: AsPartial, child_order: 1}
- {id: 6, item_parent_id: 11, item_child_id: 12, partial_access_propagation: None, child_order: 0}

- {id: 41, item_parent_id: 4, item_child_id: 1, partial_access_propagation: AsPartial, child_order: 0}
- {id: 42, item_parent_id: 4, item_child_id: 2, partial_access_propagation: AsPartial, child_order: 1}
- {id: 43, item_parent_id: 4, item_child_id: 3, partial_access_propagation: AsPartial, child_order: 2}
- {id: 44, item_parent_id: 4, item_child_id: 11, partial_access_propagation: AsPartial, child_order: 3}
- {id: 45, item_parent_id: 4, item_child_id: 12, partial_access_propagation: AsPartial, child_order: 4}
=======
- {id: 1, parent_item_id: 1, child_item_id: 11, access_restricted: 0, child_order: 0}
- {id: 2, parent_item_id: 2, child_item_id: 11, access_restricted: 0, child_order: 0}
- {id: 3, parent_item_id: 3, child_item_id: 11, access_restricted: 0, child_order: 0}

- {id: 4, parent_item_id: 1, child_item_id: 12, access_restricted: 1, child_order: 1}
- {id: 5, parent_item_id: 2, child_item_id: 12, access_restricted: 0, child_order: 1}
- {id: 6, parent_item_id: 11, child_item_id: 12, access_restricted: 1, child_order: 0}

- {id: 41, parent_item_id: 4, child_item_id: 1, access_restricted: 0, child_order: 0}
- {id: 42, parent_item_id: 4, child_item_id: 2, access_restricted: 0, child_order: 1}
- {id: 43, parent_item_id: 4, child_item_id: 3, access_restricted: 0, child_order: 2}
- {id: 44, parent_item_id: 4, child_item_id: 11, access_restricted: 0, child_order: 3}
- {id: 45, parent_item_id: 4, child_item_id: 12, access_restricted: 0, child_order: 4}
>>>>>>> 16b86a65
<|MERGE_RESOLUTION|>--- conflicted
+++ resolved
@@ -1,29 +1,13 @@
-<<<<<<< HEAD
-- {id: 1, item_parent_id: 1, item_child_id: 11, partial_access_propagation: AsPartial, child_order: 0}
-- {id: 2, item_parent_id: 2, item_child_id: 11, partial_access_propagation: AsPartial, child_order: 0}
-- {id: 3, item_parent_id: 3, item_child_id: 11, partial_access_propagation: AsPartial, child_order: 0}
+- {id: 1, parent_item_id: 1, child_item_id: 11, partial_access_propagation: AsPartial, child_order: 0}
+- {id: 2, parent_item_id: 2, child_item_id: 11, partial_access_propagation: AsPartial, child_order: 0}
+- {id: 3, parent_item_id: 3, child_item_id: 11, partial_access_propagation: AsPartial, child_order: 0}
 
-- {id: 4, item_parent_id: 1, item_child_id: 12, partial_access_propagation: None, child_order: 1}
-- {id: 5, item_parent_id: 2, item_child_id: 12, partial_access_propagation: AsPartial, child_order: 1}
-- {id: 6, item_parent_id: 11, item_child_id: 12, partial_access_propagation: None, child_order: 0}
+- {id: 4, parent_item_id: 1, child_item_id: 12, partial_access_propagation: None, child_order: 1}
+- {id: 5, parent_item_id: 2, child_item_id: 12, partial_access_propagation: AsPartial, child_order: 1}
+- {id: 6, parent_item_id: 11, child_item_id: 12, partial_access_propagation: None, child_order: 0}
 
-- {id: 41, item_parent_id: 4, item_child_id: 1, partial_access_propagation: AsPartial, child_order: 0}
-- {id: 42, item_parent_id: 4, item_child_id: 2, partial_access_propagation: AsPartial, child_order: 1}
-- {id: 43, item_parent_id: 4, item_child_id: 3, partial_access_propagation: AsPartial, child_order: 2}
-- {id: 44, item_parent_id: 4, item_child_id: 11, partial_access_propagation: AsPartial, child_order: 3}
-- {id: 45, item_parent_id: 4, item_child_id: 12, partial_access_propagation: AsPartial, child_order: 4}
-=======
-- {id: 1, parent_item_id: 1, child_item_id: 11, access_restricted: 0, child_order: 0}
-- {id: 2, parent_item_id: 2, child_item_id: 11, access_restricted: 0, child_order: 0}
-- {id: 3, parent_item_id: 3, child_item_id: 11, access_restricted: 0, child_order: 0}
-
-- {id: 4, parent_item_id: 1, child_item_id: 12, access_restricted: 1, child_order: 1}
-- {id: 5, parent_item_id: 2, child_item_id: 12, access_restricted: 0, child_order: 1}
-- {id: 6, parent_item_id: 11, child_item_id: 12, access_restricted: 1, child_order: 0}
-
-- {id: 41, parent_item_id: 4, child_item_id: 1, access_restricted: 0, child_order: 0}
-- {id: 42, parent_item_id: 4, child_item_id: 2, access_restricted: 0, child_order: 1}
-- {id: 43, parent_item_id: 4, child_item_id: 3, access_restricted: 0, child_order: 2}
-- {id: 44, parent_item_id: 4, child_item_id: 11, access_restricted: 0, child_order: 3}
-- {id: 45, parent_item_id: 4, child_item_id: 12, access_restricted: 0, child_order: 4}
->>>>>>> 16b86a65
+- {id: 41, parent_item_id: 4, child_item_id: 1, partial_access_propagation: AsPartial, child_order: 0}
+- {id: 42, parent_item_id: 4, child_item_id: 2, partial_access_propagation: AsPartial, child_order: 1}
+- {id: 43, parent_item_id: 4, child_item_id: 3, partial_access_propagation: AsPartial, child_order: 2}
+- {id: 44, parent_item_id: 4, child_item_id: 11, partial_access_propagation: AsPartial, child_order: 3}
+- {id: 45, parent_item_id: 4, child_item_id: 12, partial_access_propagation: AsPartial, child_order: 4}