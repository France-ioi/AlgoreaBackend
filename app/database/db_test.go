package database

import (
	"database/sql"
	"errors"
	"fmt"
	"regexp"
	"runtime"
	"strconv"
	"testing"
	"time"

	"bou.ke/monkey"
	"github.com/DATA-DOG/go-sqlmock"
	"github.com/go-sql-driver/mysql"
	"github.com/stretchr/testify/assert"

	"github.com/France-ioi/AlgoreaBackend/app/types"
)

func TestDB_inTransaction_NoErrors(t *testing.T) {
	db, mock := NewDBMock()
	defer func() { _ = db.Close() }()

	mock.ExpectBegin()
	mock.ExpectQuery("SELECT 1 AS id").
		WillReturnRows(mock.NewRows([]string{"id"}).AddRow(int64(1)))
	mock.ExpectCommit()

	type resultStruct struct {
		ID int64 `sql:"column:id"`
	}
	var result []resultStruct
	err := db.inTransaction(func(db *DB) error {
		return db.Raw("SELECT 1 AS id").Scan(&result).Error()
	})

	assert.NoError(t, err)
	assert.Equal(t, []resultStruct{{1}}, result)
	assert.NoError(t, mock.ExpectationsWereMet())
}

func TestDB_inTransaction_DBErrorOnBegin(t *testing.T) {
	db, mock := NewDBMock()
	defer func() { _ = db.Close() }()

	expectedError := errors.New("some error")

	mock.ExpectBegin().WillReturnError(expectedError)

	gotError := db.inTransaction(func(db *DB) error {
		var result []interface{}
		return db.Raw("SELECT 1").Scan(&result).Error()
	})
	assert.Equal(t, expectedError, gotError)
	assert.NoError(t, mock.ExpectationsWereMet())
}

func TestDB_inTransaction_DBError(t *testing.T) {
	db, mock := NewDBMock()
	defer func() { _ = db.Close() }()

	expectedError := errors.New("some error")

	mock.ExpectBegin()
	mock.ExpectQuery("SELECT 1").WillReturnError(expectedError)
	mock.ExpectRollback()

	gotError := db.inTransaction(func(db *DB) error {
		var result []interface{}
		return db.Raw("SELECT 1").Scan(&result).Error()
	})
	assert.Equal(t, expectedError, gotError)
	assert.NoError(t, mock.ExpectationsWereMet())
}

func TestDB_inTransaction_Panic(t *testing.T) {
	db, mock := NewDBMock()
	defer func() { _ = db.Close() }()

	expectedError := errors.New("some error")

	mock.ExpectBegin()
	mock.ExpectQuery("SELECT 1").WillReturnError(expectedError)
	mock.ExpectRollback()

	assert.PanicsWithValue(t, expectedError.(interface{}), func() {
		_ = db.inTransaction(func(db *DB) error {
			var result []interface{}
			db.Raw("SELECT 1").Scan(&result)
			panic(expectedError)
		})
	})
	assert.NoError(t, mock.ExpectationsWereMet())
}

func TestDB_inTransaction_ErrorOnRollback(t *testing.T) {
	db, mock := NewDBMock()
	defer func() { _ = db.Close() }()

	expectedError := errors.New("some error")

	mock.ExpectBegin()
	mock.ExpectQuery("SELECT 1").WillReturnError(expectedError)
	mock.ExpectRollback().WillReturnError(errors.New("rollback error"))

	assert.PanicsWithValue(t, expectedError, func() {
		_ = db.inTransaction(func(db *DB) error {
			var result []interface{}
			err := db.Raw("SELECT 1").Scan(&result).Error()
			assert.Equal(t, expectedError, err)
			return err
		})
	})
	assert.NoError(t, mock.ExpectationsWereMet())
}

func TestDB_inTransaction_ErrorOnCommit(t *testing.T) {
	db, mock := NewDBMock()
	defer func() { _ = db.Close() }()

	expectedError := errors.New("commit error")

	mock.ExpectBegin()
	mock.ExpectQuery("SELECT 1").
		WillReturnRows(mock.NewRows([]string{"1"}).AddRow(1))
	mock.ExpectCommit().WillReturnError(expectedError)

	assert.Equal(t, expectedError, db.inTransaction(func(db *DB) error {
		var result []interface{}
		return db.Raw("SELECT 1").Scan(&result).Error()
	}))
	assert.NoError(t, mock.ExpectationsWereMet())
}

func TestDB_inTransaction_RetriesOnDeadLockError(t *testing.T) {
	db, mock := NewDBMock()
	defer func() { _ = db.Close() }()

<<<<<<< HEAD
=======
	var duration time.Duration
	monkey.Patch(time.Sleep, func(d time.Duration) { duration += d })
	defer monkey.UnpatchAll()

>>>>>>> 60de1295
	mock.ExpectBegin()
	mock.ExpectQuery("SELECT 1").
		WillReturnError(&mysql.MySQLError{Number: 1213})
	mock.ExpectRollback()
	mock.ExpectBegin()
	mock.ExpectQuery("SELECT 1").
		WillReturnRows(mock.NewRows([]string{"1"}).AddRow(1))
	mock.ExpectCommit()

	assert.NoError(t, db.inTransaction(func(db *DB) error {
		var result []interface{}
		return db.Raw("SELECT 1").Scan(&result).Error()
	}))
<<<<<<< HEAD
=======
	assert.InEpsilon(t, transactionDelayBetweenRetries, duration, 0.05)
>>>>>>> 60de1295
	assert.NoError(t, mock.ExpectationsWereMet())
}

func TestDB_inTransaction_RetriesOnDeadLockErrorAndPanicsOnRollbackError(t *testing.T) {
	db, mock := NewDBMock()
	defer func() { _ = db.Close() }()

<<<<<<< HEAD
=======
	var duration time.Duration
	monkey.Patch(time.Sleep, func(d time.Duration) { duration += d })
	defer monkey.UnpatchAll()

>>>>>>> 60de1295
	expectedError := errors.New("rollback error")
	mock.ExpectBegin()
	mock.ExpectQuery("SELECT 1").
		WillReturnError(&mysql.MySQLError{Number: 1213})
	mock.ExpectRollback().WillReturnError(expectedError)

	assert.PanicsWithValue(t, expectedError, func() {
		_ = db.inTransaction(func(db *DB) error {
			var result []interface{}
			return db.Raw("SELECT 1").Scan(&result).Error()
		})
	})
<<<<<<< HEAD
=======
	assert.Zero(t, duration)
>>>>>>> 60de1295
	assert.NoError(t, mock.ExpectationsWereMet())
}

func TestDB_inTransaction_RetriesOnDeadLockPanic(t *testing.T) {
	db, mock := NewDBMock()
	defer func() { _ = db.Close() }()

<<<<<<< HEAD
=======
	var duration time.Duration
	monkey.Patch(time.Sleep, func(d time.Duration) { duration += d })
	defer monkey.UnpatchAll()

>>>>>>> 60de1295
	mock.ExpectBegin()
	mock.ExpectQuery("SELECT 1").
		WillReturnError(&mysql.MySQLError{Number: 1213})
	mock.ExpectRollback()
	mock.ExpectBegin()
	mock.ExpectQuery("SELECT 1").
		WillReturnRows(mock.NewRows([]string{"1"}).AddRow(1))
	mock.ExpectCommit()

	assert.NoError(t, db.inTransaction(func(db *DB) error {
		var result []interface{}
		mustNotBeError(db.Raw("SELECT 1").Scan(&result).Error())
		return nil
	}))
<<<<<<< HEAD
=======
	assert.InEpsilon(t, transactionDelayBetweenRetries, duration, 0.05)
>>>>>>> 60de1295
	assert.NoError(t, mock.ExpectationsWereMet())
}

func TestDB_inTransaction_RetriesOnDeadLockPanicAndPanicsOnRollbackError(t *testing.T) {
	db, mock := NewDBMock()
	defer func() { _ = db.Close() }()

<<<<<<< HEAD
=======
	var duration time.Duration
	monkey.Patch(time.Sleep, func(d time.Duration) { duration += d })
	defer monkey.UnpatchAll()

>>>>>>> 60de1295
	expectedError := errors.New("rollback error")
	mock.ExpectBegin()
	mock.ExpectQuery("SELECT 1").
		WillReturnError(&mysql.MySQLError{Number: 1213})
	mock.ExpectRollback().WillReturnError(expectedError)

	assert.PanicsWithValue(t, expectedError, func() {
		_ = db.inTransaction(func(db *DB) error {
			var result []interface{}
			mustNotBeError(db.Raw("SELECT 1").Scan(&result).Error())
			return nil
		})
	})
<<<<<<< HEAD
=======
	assert.Zero(t, duration)
>>>>>>> 60de1295
	assert.NoError(t, mock.ExpectationsWereMet())
}

func TestDB_inTransaction_RetriesAllowedUpToTheLimit_Panic(t *testing.T) {
	db, mock := NewDBMock()
	defer func() { _ = db.Close() }()

<<<<<<< HEAD
=======
	var duration time.Duration
	monkey.Patch(time.Sleep, func(d time.Duration) { duration += d })
	defer monkey.UnpatchAll()

>>>>>>> 60de1295
	for i := 0; i < transactionRetriesLimit; i++ {
		mock.ExpectBegin()
		mock.ExpectQuery("SELECT 1").
			WillReturnError(&mysql.MySQLError{Number: 1213})
		mock.ExpectRollback()
	}
	mock.ExpectBegin()
	mock.ExpectQuery("SELECT 1").
		WillReturnRows(mock.NewRows([]string{"1"}).AddRow(1))
	mock.ExpectCommit()

	assert.NoError(t, db.inTransaction(func(db *DB) error {
		var result []interface{}
		mustNotBeError(db.Raw("SELECT 1").Scan(&result).Error())
		return nil
	}))
<<<<<<< HEAD
=======
	assert.InEpsilon(t, transactionRetriesLimit*transactionDelayBetweenRetries, duration, transactionRetriesLimit*0.05)
>>>>>>> 60de1295
	assert.NoError(t, mock.ExpectationsWereMet())
}

func TestDB_inTransaction_RetriesAllowedUpToTheLimit_Error(t *testing.T) {
	db, mock := NewDBMock()
	defer func() { _ = db.Close() }()

<<<<<<< HEAD
=======
	var duration time.Duration
	monkey.Patch(time.Sleep, func(d time.Duration) { duration += d })
	defer monkey.UnpatchAll()

>>>>>>> 60de1295
	for i := 0; i < transactionRetriesLimit; i++ {
		mock.ExpectBegin()
		mock.ExpectQuery("SELECT 1").
			WillReturnError(&mysql.MySQLError{Number: 1213})
		mock.ExpectRollback()
	}
	mock.ExpectBegin()
	mock.ExpectQuery("SELECT 1").
		WillReturnRows(mock.NewRows([]string{"1"}).AddRow(1))
	mock.ExpectCommit()

	assert.NoError(t, db.inTransaction(func(db *DB) error {
		var result []interface{}
		return db.Raw("SELECT 1").Scan(&result).Error()
	}))
<<<<<<< HEAD
=======
	assert.InEpsilon(t, transactionRetriesLimit*transactionDelayBetweenRetries, duration, transactionRetriesLimit*0.05)
>>>>>>> 60de1295
	assert.NoError(t, mock.ExpectationsWereMet())
}

func TestDB_inTransaction_RetriesAboveTheLimitAreDisallowed_Panic(t *testing.T) {
	db, mock := NewDBMock()
	defer func() { _ = db.Close() }()

<<<<<<< HEAD
=======
	var duration time.Duration
	monkey.Patch(time.Sleep, func(d time.Duration) { duration += d })
	defer monkey.UnpatchAll()

>>>>>>> 60de1295
	for i := 0; i < transactionRetriesLimit+1; i++ {
		mock.ExpectBegin()
		mock.ExpectQuery("SELECT 1").
			WillReturnError(&mysql.MySQLError{Number: 1213})
		mock.ExpectRollback()
	}

	assert.Equal(t, errors.New("transaction retries limit exceeded"),
		db.inTransaction(func(db *DB) error {
			var result []interface{}
			mustNotBeError(db.Raw("SELECT 1").Scan(&result).Error())
			return nil
		}))
<<<<<<< HEAD
=======
	assert.InEpsilon(t, transactionRetriesLimit*transactionDelayBetweenRetries, duration, transactionRetriesLimit*0.05)
>>>>>>> 60de1295
	assert.NoError(t, mock.ExpectationsWereMet())
}

func TestDB_inTransaction_RetriesAboveTheLimitAreDisallowed_Error(t *testing.T) {
	db, mock := NewDBMock()
	defer func() { _ = db.Close() }()

<<<<<<< HEAD
=======
	var duration time.Duration
	monkey.Patch(time.Sleep, func(d time.Duration) { duration += d })
	defer monkey.UnpatchAll()

>>>>>>> 60de1295
	for i := 0; i < transactionRetriesLimit+1; i++ {
		mock.ExpectBegin()
		mock.ExpectQuery("SELECT 1").
			WillReturnError(&mysql.MySQLError{Number: 1213})
		mock.ExpectRollback()
	}

	assert.Equal(t, errors.New("transaction retries limit exceeded"),
		db.inTransaction(func(db *DB) error {
			var result []interface{}
			return db.Raw("SELECT 1").Scan(&result).Error()
		}))
<<<<<<< HEAD
=======
	assert.InEpsilon(t, transactionRetriesLimit*transactionDelayBetweenRetries, duration, transactionRetriesLimit*0.05)
>>>>>>> 60de1295
	assert.NoError(t, mock.ExpectationsWereMet())
}

func TestDB_Limit(t *testing.T) {
	db, mock := NewDBMock()
	defer func() { _ = db.Close() }()

	mock.ExpectQuery("SELECT \\* FROM `myTable` LIMIT 1").
		WillReturnRows(mock.NewRows([]string{"1"}).AddRow(1))

	db = db.Table("myTable")
	limitedDB := db.Limit(1)
	assert.NotEqual(t, limitedDB, db)
	assert.NoError(t, limitedDB.Error())

	var result []interface{}
	assert.NoError(t, limitedDB.Scan(&result).Error())
	assert.NoError(t, mock.ExpectationsWereMet())
}

func TestDB_Or(t *testing.T) {
	db, mock := NewDBMock()
	defer func() { _ = db.Close() }()

	mock.ExpectQuery(regexp.QuoteMeta("SELECT * FROM `myTable` WHERE (ID = ?) OR (otherID = ?)")).
		WithArgs(1, 2).
		WillReturnRows(mock.NewRows([]string{"1"}).AddRow(1))

	db = db.Table("myTable").Where("ID = ?", 1)
	dbOr := db.Or("otherID = ?", 2)
	assert.NotEqual(t, dbOr, db)
	assert.NoError(t, dbOr.Error())

	var result []interface{}
	assert.NoError(t, dbOr.Scan(&result).Error())
	assert.NoError(t, mock.ExpectationsWereMet())
}

func TestDB_Order(t *testing.T) {
	db, mock := NewDBMock()
	defer func() { _ = db.Close() }()

	mock.ExpectQuery(regexp.QuoteMeta("SELECT * FROM `myTable` ORDER BY `ID`")).
		WillReturnRows(mock.NewRows([]string{"1"}).AddRow(1))

	db = db.Table("myTable")
	dbOrder := db.Order("ID")
	assert.NotEqual(t, dbOrder, db)
	assert.NoError(t, dbOrder.Error())

	var result []interface{}
	assert.NoError(t, dbOrder.Scan(&result).Error())
	assert.NoError(t, mock.ExpectationsWereMet())
}

func TestDB_Having(t *testing.T) {
	db, mock := NewDBMock()
	defer func() { _ = db.Close() }()

	mock.ExpectQuery(regexp.QuoteMeta("SELECT * FROM `myTable` HAVING (ID > 0)")).
		WillReturnRows(mock.NewRows([]string{"1"}).AddRow(1))

	db = db.Table("myTable")
	dbHaving := db.Having("ID > 0")
	assert.NotEqual(t, dbHaving, db)
	assert.NoError(t, dbHaving.Error())

	var result []interface{}
	assert.NoError(t, dbHaving.Scan(&result).Error())
	assert.NoError(t, mock.ExpectationsWereMet())
}

func TestDB_Union(t *testing.T) {
	db, mock := NewDBMock()
	defer func() { _ = db.Close() }()

	mock.ExpectQuery(regexp.QuoteMeta("SELECT * FROM `myTable` UNION SELECT * FROM `otherTable`")).
		WillReturnRows(mock.NewRows([]string{"1"}).AddRow(1))

	db = db.Table("myTable")
	dbTwo := db.Table("otherTable")
	dbUnion := db.Union(dbTwo.QueryExpr())
	assert.NotEqual(t, dbUnion, db)
	assert.NotEqual(t, dbUnion, dbTwo)
	assert.NoError(t, dbUnion.Error())

	var result []interface{}
	assert.NoError(t, dbUnion.Scan(&result).Error())
	assert.NoError(t, mock.ExpectationsWereMet())
}

func TestDB_UnionAll(t *testing.T) {
	db, mock := NewDBMock()
	defer func() { _ = db.Close() }()

	mock.ExpectQuery(regexp.QuoteMeta("SELECT * FROM `myTable` UNION ALL SELECT * FROM `otherTable`")).
		WillReturnRows(mock.NewRows([]string{"1"}).AddRow(1))

	db = db.Table("myTable")
	dbTwo := db.Table("otherTable")
	dbUnionAll := db.UnionAll(dbTwo.QueryExpr())
	assert.NotEqual(t, dbUnionAll, db)
	assert.NotEqual(t, dbUnionAll, dbTwo)
	assert.NoError(t, dbUnionAll.Error())

	var result []interface{}
	assert.NoError(t, dbUnionAll.Scan(&result).Error())
	assert.NoError(t, mock.ExpectationsWereMet())
}

func TestDB_Raw(t *testing.T) {
	db, mock := NewDBMock()
	defer func() { _ = db.Close() }()

	mock.ExpectQuery("SELECT 1").
		WillReturnRows(mock.NewRows([]string{"1"}).AddRow(1))

	dbRaw := db.Raw("SELECT 1")
	assert.NotEqual(t, dbRaw, db)

	var result []interface{}
	assert.NoError(t, dbRaw.Scan(&result).Error())
	assert.NoError(t, mock.ExpectationsWereMet())
}

func TestDB_Count(t *testing.T) {
	db, mock := NewDBMock()
	defer func() { _ = db.Close() }()

	mock.ExpectQuery(regexp.QuoteMeta("SELECT count(*) FROM `myTable`")).
		WillReturnRows(mock.NewRows([]string{"count"}).AddRow(1))

	db = db.Table("myTable")

	var result int
	countDB := db.Count(&result)

	assert.NotEqual(t, countDB, db)
	assert.NoError(t, countDB.Error())
	assert.Equal(t, 1, result)

	assert.NoError(t, mock.ExpectationsWereMet())
}

func TestDB_Take(t *testing.T) {
	db, mock := NewDBMock()
	defer func() { _ = db.Close() }()

	mock.ExpectQuery(regexp.QuoteMeta("SELECT * FROM `myTable` WHERE (ID = 1) LIMIT 1")).
		WillReturnRows(mock.NewRows([]string{"id"}).AddRow(1))

	db = db.Table("myTable")

	type resultType struct{ ID int }
	var result resultType
	countDB := db.Take(&result, "ID = 1")

	assert.NotEqual(t, countDB, db)
	assert.NoError(t, countDB.Error())
	assert.Equal(t, resultType{1}, result)

	assert.NoError(t, mock.ExpectationsWereMet())
}

func TestDB_insert(t *testing.T) {
	db, mock := NewDBMock()
	defer func() { _ = db.Close() }()

	type dataType struct {
		ID          int64        `sql:"column:ID"`
		Field       types.String `sql:"column:sField"`
		NullField   types.String `sql:"column:sNullField"`
		AbsentField types.String `sql:"column:sAbsentField"`
	}

	normalString := types.NewString("some value")
	normalString.Null = false
	normalString.Set = true

	nullString := types.NewString("")
	nullString.Null = true
	nullString.Set = true

	absentString := types.NewString("")
	absentString.Null = false
	absentString.Set = false

	dataRow := dataType{1, *normalString, *nullString, *absentString}

	mock.ExpectExec(regexp.QuoteMeta("INSERT INTO `myTable` (ID, sField, sNullField) VALUES (?, ?, NULL)")).
		WithArgs(1, "some value").
		WillReturnResult(sqlmock.NewResult(1234, 1))

	assert.NoError(t, db.insert("myTable", &dataRow))
	assert.NoError(t, mock.ExpectationsWereMet())
}

func TestDB_insert_ignoresFieldsWithoutSQLColumnTag(t *testing.T) {
	db, mock := NewDBMock()
	defer func() { _ = db.Close() }()

	type dataType struct {
		ID    int64
		Field string `sql:"anything:value"`
	}

	dataRow := dataType{1, "my string"}

	mock.ExpectExec(regexp.QuoteMeta("INSERT INTO `myTable` () VALUES ()")).
		WillReturnResult(sqlmock.NewResult(1234, 1))

	assert.NoError(t, db.insert("myTable", &dataRow))
	assert.NoError(t, mock.ExpectationsWereMet())
}

func TestDB_insert_WithNonStructValue(t *testing.T) {
	db, _ := NewDBMock()
	defer func() { _ = db.Close() }()

	dataRow := "some value"

	assert.EqualError(t, db.insert("myTable", dataRow), "insert only accepts structs; got reflect.Value")
}

func TestDB_ScanIntoSliceOfMaps(t *testing.T) {
	db, mock := NewDBMock()
	defer func() { _ = db.Close() }()

	mock.ExpectQuery(regexp.QuoteMeta("SELECT * FROM `myTable`")).
		WillReturnRows(
			mock.NewRows([]string{"ID", "Field"}).
				AddRow(1, "value").AddRow(2, "another value").AddRow(3, nil))

	db = db.Table("myTable")

	var result []map[string]interface{}
	dbScan := db.ScanIntoSliceOfMaps(&result)
	assert.Equal(t, dbScan, db)
	assert.NoError(t, dbScan.Error())

	assert.Equal(t, []map[string]interface{}{
		{"ID": int64(1), "Field": "value"},
		{"ID": int64(2), "Field": "another value"},
		{"ID": int64(3), "Field": nil},
	}, result)
	assert.NoError(t, mock.ExpectationsWereMet())
}

func TestDB_ScanIntoSliceOfMaps_RowsError(t *testing.T) {
	db, mock := NewDBMock()
	defer func() { _ = db.Close() }()

	expectedError := errors.New("some error")
	mock.ExpectQuery(regexp.QuoteMeta("SELECT * FROM `myTable`")).
		WillReturnError(expectedError)
	db = db.Table("myTable")

	var result []map[string]interface{}
	dbScan := db.ScanIntoSliceOfMaps(&result)
	assert.Equal(t, dbScan, db)
	assert.Equal(t, expectedError, dbScan.Error())

	assert.Nil(t, result)
	assert.NoError(t, mock.ExpectationsWereMet())
}

func TestDB_Updates(t *testing.T) {
	db, mock := NewDBMock()
	defer func() { _ = db.Close() }()

	mock.ExpectExec(regexp.QuoteMeta("UPDATE `myTable` SET `id` = ?, `name` = ?")).
		WithArgs(1, "some name").
		WillReturnResult(sqlmock.NewResult(0, 1))

	db = db.Table("myTable")
	updateDB := db.Updates(map[string]interface{}{"id": 1, "name": "some name"})
	assert.NotEqual(t, updateDB, db)
	assert.NoError(t, updateDB.Error())

	assert.NoError(t, mock.ExpectationsWereMet())
}

func TestDB_UpdateColumn(t *testing.T) {
	db, mock := NewDBMock()
	defer func() { _ = db.Close() }()

	mock.ExpectExec(regexp.QuoteMeta("UPDATE `myTable` SET `name` = ?")).
		WithArgs("some name").
		WillReturnResult(sqlmock.NewResult(0, 1))

	db = db.Table("myTable")
	updateDB := db.UpdateColumn("name", "some name")
	assert.NotEqual(t, updateDB, db)
	assert.NoError(t, updateDB.Error())

	assert.NoError(t, mock.ExpectationsWereMet())
}

func TestDB_Set(t *testing.T) {
	db, mock := NewDBMock()
	defer func() { _ = db.Close() }()

	mock.ExpectQuery("SELECT \\* FROM `myTable` FOR UPDATE").
		WillReturnRows(mock.NewRows([]string{"1"}).AddRow(1))

	db = db.Table("myTable")
	setDB := db.Set("gorm:query_option", "FOR UPDATE")
	assert.NotEqual(t, setDB, db)
	assert.NoError(t, setDB.Error())

	var result []interface{}
	assert.NoError(t, setDB.Scan(&result).Error())
	assert.NoError(t, mock.ExpectationsWereMet())
}

func TestOpenRawDBConnection(t *testing.T) {
	db, err := OpenRawDBConnection("mydsn")
	assert.NoError(t, err)
	assert.Contains(t, sql.Drivers(), "instrumented-mysql")
	assertRawDBIsOK(t, db)
}

func TestOpen_DSN(t *testing.T) {
	db, err := Open("mydsn")
	assert.Error(t, err) // we want an error since dsn is wrong, but other things should be ok
	assert.NotNil(t, db)
	assert.NotNil(t, db.db)
	assert.Contains(t, sql.Drivers(), "instrumented-mysql")
	rawDB := db.db.DB()
	assertRawDBIsOK(t, rawDB)
}

func TestOpen_WrongSourceType(t *testing.T) {
	db, err := Open(1234)
	assert.Equal(t, errors.New("unknown database source type: int (1234)"), err)
	assert.Nil(t, db)
}

func TestOpen_OpenRawDBConnectionError(t *testing.T) {
	expectedError := errors.New("some error")
	monkey.Patch(OpenRawDBConnection, func(string) (*sql.DB, error) { return &sql.DB{}, expectedError })
	defer monkey.UnpatchAll()

	db, err := Open("mydsn")
	assert.Equal(t, expectedError, err)
	assert.Nil(t, db)
}

func assertRawDBIsOK(t *testing.T, rawDB *sql.DB) {
	assert.Equal(t, "instrumentedsql.wrappedDriver", fmt.Sprintf("%T", rawDB.Driver()))
	assert.Contains(t, fmt.Sprintf("%#v", rawDB), "parent:(*mysql.MySQLDriver)")
	assert.Contains(t, fmt.Sprintf("%#v", rawDB), "dsn:\"mydsn\"")
}

func TestDB_isInTransaction_ReturnsTrue(t *testing.T) {
	db, mock := NewDBMock()
	defer func() { _ = db.Close() }()

	mock.ExpectBegin()
	mock.ExpectCommit()

	assert.NoError(t, db.inTransaction(func(db *DB) error {
		assert.True(t, db.isInTransaction())
		return nil
	}))
	assert.NoError(t, mock.ExpectationsWereMet())
}

func TestDB_isInTransaction_ReturnsFalse(t *testing.T) {
	db, mock := NewDBMock()
	defer func() { _ = db.Close() }()

	assert.False(t, db.isInTransaction())
	assert.NoError(t, mock.ExpectationsWereMet())
}

func TestDB_mustBeInTransaction_DoesNothingInTransaction(t *testing.T) {
	db, mock := NewDBMock()
	defer func() { _ = db.Close() }()

	mock.ExpectBegin()
	mock.ExpectCommit()

	assert.NoError(t, db.inTransaction(func(db *DB) error {
		assert.NotPanics(t, func() { db.mustBeInTransaction() })
		return nil
	}))
	assert.NoError(t, mock.ExpectationsWereMet())
}

func TestDB_mustBeInTransaction_PanicWhenNotInTransaction(t *testing.T) {
	db, mock := NewDBMock()
	defer func() { _ = db.Close() }()

	assert.PanicsWithValue(t, ErrNoTransaction, func() { db.mustBeInTransaction() })
	assert.NoError(t, mock.ExpectationsWereMet())
}

func Test_recoverPanics_RecoversError(t *testing.T) {
	expectedError := errors.New("some error")
	err := func() (err error) {
		defer recoverPanics(&err)
		panic(expectedError)
	}()
	assert.Equal(t, expectedError, err)
}

func Test_recoverPanics_PanicsOnRuntimeError(t *testing.T) {
	didPanic, panicValue := func() (didPanic bool, panicValue interface{}) {
		defer func() {
			if p := recover(); p != nil {
				didPanic = true
				panicValue = p
			}
		}()

		_ = func() (err error) {
			defer recoverPanics(&err)
			var a []int
			a[0]++ //nolint:govet // runtime error
			return nil
		}()

		return false, nil
	}()

	assert.True(t, didPanic)
	assert.Implements(t, (*runtime.Error)(nil), panicValue)
	assert.Equal(t, "runtime error: index out of range", panicValue.(error).Error())
}

func TestDB_withNamedLock_ReturnsErrLockWaitTimeoutExceededWhenGetLockTimeouts(t *testing.T) {
	db, dbMock := NewDBMock()
	defer func() { _ = db.Close() }()
	lockName := "some name"
	timeout := 1234 * time.Millisecond
	expectedTimeout := int(timeout.Round(time.Second).Seconds())

	dbMock.ExpectQuery("^"+regexp.QuoteMeta("SELECT GET_LOCK(?, ?)")+"$").
		WithArgs(lockName, expectedTimeout).
		WillReturnRows(sqlmock.NewRows([]string{"GET_LOCK('" + lockName + "', " + strconv.Itoa(expectedTimeout) + ")"}).AddRow(int64(0)))

	err := db.withNamedLock(lockName, timeout, func(*DB) error {
		return nil
	})
	assert.Equal(t, ErrLockWaitTimeoutExceeded, err)
	assert.NoError(t, dbMock.ExpectationsWereMet())
}

func TestDB_withNamedLock_ReturnsErrorWhenDBFails(t *testing.T) {
	db, dbMock := NewDBMock()
	defer func() { _ = db.Close() }()
	lockName := "some name"
	timeout := 1234 * time.Millisecond
	expectedTimeout := int(timeout.Round(time.Second).Seconds())
	expectedError := errors.New("some error")

	dbMock.ExpectQuery("^"+regexp.QuoteMeta("SELECT GET_LOCK(?, ?)")+"$").
		WithArgs(lockName, expectedTimeout).
		WillReturnError(expectedError)

	err := db.withNamedLock(lockName, timeout, func(*DB) error {
		return nil
	})
	assert.Equal(t, expectedError, err)
	assert.NoError(t, dbMock.ExpectationsWereMet())
}

func TestDB_withNamedLock_ReleasesLockOnSuccess(t *testing.T) {
	db, dbMock := NewDBMock()
	defer func() { _ = db.Close() }()
	lockName := "some name"
	timeout := 1234 * time.Millisecond
	expectedTimeout := int(timeout.Round(time.Second).Seconds())

	dbMock.ExpectQuery("^"+regexp.QuoteMeta("SELECT GET_LOCK(?, ?)")+"$").
		WithArgs(lockName, expectedTimeout).
		WillReturnRows(sqlmock.NewRows([]string{"GET_LOCK(?, ?)"}).AddRow(int64(1)))
	dbMock.ExpectExec("^" + regexp.QuoteMeta("SELECT RELEASE_LOCK(?)") + "$").
		WithArgs(lockName).WillReturnResult(sqlmock.NewResult(-1, -1))

	err := db.withNamedLock(lockName, timeout, func(*DB) error {
		return nil
	})
	assert.NoError(t, err)
	assert.NoError(t, dbMock.ExpectationsWereMet())
}

func TestDB_withNamedLock_ReleasesLockOnError(t *testing.T) {
	db, dbMock := NewDBMock()
	defer func() { _ = db.Close() }()
	lockName := "some name"
	timeout := 1234 * time.Millisecond
	expectedTimeout := int(timeout.Round(time.Second).Seconds())
	expectedError := errors.New("some error")

	dbMock.ExpectQuery("^"+regexp.QuoteMeta("SELECT GET_LOCK(?, ?)")+"$").
		WithArgs(lockName, expectedTimeout).
		WillReturnRows(sqlmock.NewRows([]string{"GET_LOCK(?, ?)"}).AddRow(int64(1)))
	dbMock.ExpectExec("^" + regexp.QuoteMeta("SELECT RELEASE_LOCK(?)") + "$").
		WithArgs(lockName)

	err := db.withNamedLock(lockName, timeout, func(*DB) error {
		return expectedError
	})
	assert.Equal(t, expectedError, err)
	assert.NoError(t, dbMock.ExpectationsWereMet())
}

func TestDB_withNamedLock_ReleasesLockOnPanic(t *testing.T) {
	db, dbMock := NewDBMock()
	defer func() { _ = db.Close() }()
	lockName := "some name"
	timeout := 1234 * time.Millisecond
	expectedTimeout := int(timeout.Round(time.Second).Seconds())
	expectedError := errors.New("some error")

	dbMock.ExpectQuery("^"+regexp.QuoteMeta("SELECT GET_LOCK(?, ?)")+"$").
		WithArgs(lockName, expectedTimeout).
		WillReturnRows(sqlmock.NewRows([]string{"GET_LOCK(?, ?)"}).AddRow(int64(1)))
	dbMock.ExpectExec("^" + regexp.QuoteMeta("SELECT RELEASE_LOCK(?)") + "$").
		WithArgs(lockName).WillReturnResult(sqlmock.NewResult(-1, -1))

	assert.PanicsWithValue(t, expectedError, func() {
		_ = db.withNamedLock(lockName, timeout, func(*DB) error {
			panic(expectedError)
		})
	})
	assert.NoError(t, dbMock.ExpectationsWereMet())
}

func TestDB_withNamedLock_ReturnsReleaseError(t *testing.T) {
	db, dbMock := NewDBMock()
	defer func() { _ = db.Close() }()
	lockName := "some name"
	timeout := 1234 * time.Millisecond
	expectedTimeout := int(timeout.Round(time.Second).Seconds())
	expectedError := errors.New("some error")

	dbMock.ExpectQuery("^"+regexp.QuoteMeta("SELECT GET_LOCK(?, ?)")+"$").
		WithArgs(lockName, expectedTimeout).
		WillReturnRows(sqlmock.NewRows([]string{"GET_LOCK(?, ?)"}).AddRow(int64(1)))
	dbMock.ExpectExec("^" + regexp.QuoteMeta("SELECT RELEASE_LOCK(?)") + "$").
		WithArgs(lockName).WillReturnError(expectedError)

	err := db.withNamedLock(lockName, timeout, func(*DB) error {
		return nil
	})

	assert.Equal(t, expectedError, err)
	assert.NoError(t, dbMock.ExpectationsWereMet())
}<|MERGE_RESOLUTION|>--- conflicted
+++ resolved
@@ -137,13 +137,10 @@
 	db, mock := NewDBMock()
 	defer func() { _ = db.Close() }()
 
-<<<<<<< HEAD
-=======
 	var duration time.Duration
 	monkey.Patch(time.Sleep, func(d time.Duration) { duration += d })
 	defer monkey.UnpatchAll()
 
->>>>>>> 60de1295
 	mock.ExpectBegin()
 	mock.ExpectQuery("SELECT 1").
 		WillReturnError(&mysql.MySQLError{Number: 1213})
@@ -157,10 +154,7 @@
 		var result []interface{}
 		return db.Raw("SELECT 1").Scan(&result).Error()
 	}))
-<<<<<<< HEAD
-=======
 	assert.InEpsilon(t, transactionDelayBetweenRetries, duration, 0.05)
->>>>>>> 60de1295
 	assert.NoError(t, mock.ExpectationsWereMet())
 }
 
@@ -168,13 +162,10 @@
 	db, mock := NewDBMock()
 	defer func() { _ = db.Close() }()
 
-<<<<<<< HEAD
-=======
 	var duration time.Duration
 	monkey.Patch(time.Sleep, func(d time.Duration) { duration += d })
 	defer monkey.UnpatchAll()
 
->>>>>>> 60de1295
 	expectedError := errors.New("rollback error")
 	mock.ExpectBegin()
 	mock.ExpectQuery("SELECT 1").
@@ -187,10 +178,7 @@
 			return db.Raw("SELECT 1").Scan(&result).Error()
 		})
 	})
-<<<<<<< HEAD
-=======
 	assert.Zero(t, duration)
->>>>>>> 60de1295
 	assert.NoError(t, mock.ExpectationsWereMet())
 }
 
@@ -198,13 +186,10 @@
 	db, mock := NewDBMock()
 	defer func() { _ = db.Close() }()
 
-<<<<<<< HEAD
-=======
 	var duration time.Duration
 	monkey.Patch(time.Sleep, func(d time.Duration) { duration += d })
 	defer monkey.UnpatchAll()
 
->>>>>>> 60de1295
 	mock.ExpectBegin()
 	mock.ExpectQuery("SELECT 1").
 		WillReturnError(&mysql.MySQLError{Number: 1213})
@@ -219,10 +204,7 @@
 		mustNotBeError(db.Raw("SELECT 1").Scan(&result).Error())
 		return nil
 	}))
-<<<<<<< HEAD
-=======
 	assert.InEpsilon(t, transactionDelayBetweenRetries, duration, 0.05)
->>>>>>> 60de1295
 	assert.NoError(t, mock.ExpectationsWereMet())
 }
 
@@ -230,13 +212,10 @@
 	db, mock := NewDBMock()
 	defer func() { _ = db.Close() }()
 
-<<<<<<< HEAD
-=======
 	var duration time.Duration
 	monkey.Patch(time.Sleep, func(d time.Duration) { duration += d })
 	defer monkey.UnpatchAll()
 
->>>>>>> 60de1295
 	expectedError := errors.New("rollback error")
 	mock.ExpectBegin()
 	mock.ExpectQuery("SELECT 1").
@@ -250,10 +229,7 @@
 			return nil
 		})
 	})
-<<<<<<< HEAD
-=======
 	assert.Zero(t, duration)
->>>>>>> 60de1295
 	assert.NoError(t, mock.ExpectationsWereMet())
 }
 
@@ -261,13 +237,10 @@
 	db, mock := NewDBMock()
 	defer func() { _ = db.Close() }()
 
-<<<<<<< HEAD
-=======
 	var duration time.Duration
 	monkey.Patch(time.Sleep, func(d time.Duration) { duration += d })
 	defer monkey.UnpatchAll()
 
->>>>>>> 60de1295
 	for i := 0; i < transactionRetriesLimit; i++ {
 		mock.ExpectBegin()
 		mock.ExpectQuery("SELECT 1").
@@ -284,10 +257,7 @@
 		mustNotBeError(db.Raw("SELECT 1").Scan(&result).Error())
 		return nil
 	}))
-<<<<<<< HEAD
-=======
 	assert.InEpsilon(t, transactionRetriesLimit*transactionDelayBetweenRetries, duration, transactionRetriesLimit*0.05)
->>>>>>> 60de1295
 	assert.NoError(t, mock.ExpectationsWereMet())
 }
 
@@ -295,13 +265,10 @@
 	db, mock := NewDBMock()
 	defer func() { _ = db.Close() }()
 
-<<<<<<< HEAD
-=======
 	var duration time.Duration
 	monkey.Patch(time.Sleep, func(d time.Duration) { duration += d })
 	defer monkey.UnpatchAll()
 
->>>>>>> 60de1295
 	for i := 0; i < transactionRetriesLimit; i++ {
 		mock.ExpectBegin()
 		mock.ExpectQuery("SELECT 1").
@@ -317,10 +284,7 @@
 		var result []interface{}
 		return db.Raw("SELECT 1").Scan(&result).Error()
 	}))
-<<<<<<< HEAD
-=======
 	assert.InEpsilon(t, transactionRetriesLimit*transactionDelayBetweenRetries, duration, transactionRetriesLimit*0.05)
->>>>>>> 60de1295
 	assert.NoError(t, mock.ExpectationsWereMet())
 }
 
@@ -328,13 +292,10 @@
 	db, mock := NewDBMock()
 	defer func() { _ = db.Close() }()
 
-<<<<<<< HEAD
-=======
 	var duration time.Duration
 	monkey.Patch(time.Sleep, func(d time.Duration) { duration += d })
 	defer monkey.UnpatchAll()
 
->>>>>>> 60de1295
 	for i := 0; i < transactionRetriesLimit+1; i++ {
 		mock.ExpectBegin()
 		mock.ExpectQuery("SELECT 1").
@@ -348,10 +309,7 @@
 			mustNotBeError(db.Raw("SELECT 1").Scan(&result).Error())
 			return nil
 		}))
-<<<<<<< HEAD
-=======
 	assert.InEpsilon(t, transactionRetriesLimit*transactionDelayBetweenRetries, duration, transactionRetriesLimit*0.05)
->>>>>>> 60de1295
 	assert.NoError(t, mock.ExpectationsWereMet())
 }
 
@@ -359,13 +317,10 @@
 	db, mock := NewDBMock()
 	defer func() { _ = db.Close() }()
 
-<<<<<<< HEAD
-=======
 	var duration time.Duration
 	monkey.Patch(time.Sleep, func(d time.Duration) { duration += d })
 	defer monkey.UnpatchAll()
 
->>>>>>> 60de1295
 	for i := 0; i < transactionRetriesLimit+1; i++ {
 		mock.ExpectBegin()
 		mock.ExpectQuery("SELECT 1").
@@ -378,10 +333,7 @@
 			var result []interface{}
 			return db.Raw("SELECT 1").Scan(&result).Error()
 		}))
-<<<<<<< HEAD
-=======
 	assert.InEpsilon(t, transactionRetriesLimit*transactionDelayBetweenRetries, duration, transactionRetriesLimit*0.05)
->>>>>>> 60de1295
 	assert.NoError(t, mock.ExpectationsWereMet())
 }
 
