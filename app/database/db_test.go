--- conflicted
+++ resolved
@@ -934,7 +934,6 @@
 
 	assert.PanicsWithValue(t, ErrNoTransaction, func() { db.WithWriteLock() })
 	assert.NoError(t, mock.ExpectationsWereMet())
-<<<<<<< HEAD
 }
 
 var retryOnDuplicatePrimaryKeyErrorExpectedQueryRegexp = "^" + regexp.QuoteMeta("INSERT INTO users (ID) VALUES (?)") + "$"
@@ -1005,6 +1004,4 @@
 	})
 	assert.Equal(t, expectedError, err)
 	assert.NoError(t, mock.ExpectationsWereMet())
-=======
->>>>>>> a415b8f0
 }