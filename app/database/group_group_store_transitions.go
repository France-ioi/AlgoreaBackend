package database

import (
	"strings"
)

// GroupMembershipAction represents an action that changes relation between two groups
type GroupMembershipAction string

const (
	// InvitationCreated means a pending group admin's invitation for user to join a group was created
	InvitationCreated GroupMembershipAction = "invitation_created"
	// JoinRequestCreated means a pending user's request to join a group was created
	JoinRequestCreated GroupMembershipAction = "join_request_created"
	// InvitationAccepted means a user became a member of a group by accepting an invitation
	InvitationAccepted GroupMembershipAction = "invitation_accepted"
	// JoinRequestAccepted means a user became a member of a group since a group admin accepted his request
	JoinRequestAccepted GroupMembershipAction = "join_request_accepted"
	// LeaveRequestAccepted means a user left a group since a group admin accepted his leave request
	LeaveRequestAccepted GroupMembershipAction = "leave_request_accepted"
	// InvitationRefused means a user refused an invitation to join a group
	InvitationRefused GroupMembershipAction = "invitation_refused"
	// InvitationWithdrawn means an admin withdrew his invitation to join a group
	InvitationWithdrawn GroupMembershipAction = "invitation_withdrawn"
	// JoinedByCode means a user joined a group by the group's code
	JoinedByCode GroupMembershipAction = "joined_by_code"
	// JoinRequestRefused means an admin refused a user's request to join a group
	JoinRequestRefused GroupMembershipAction = "join_request_refused"
	// JoinRequestWithdrawn means a user withdrew his request to join a group
	JoinRequestWithdrawn GroupMembershipAction = "join_request_withdrawn"
	// Removed means a user was removed from a group
	Removed GroupMembershipAction = "removed"
	// Left means a user left a group
	Left GroupMembershipAction = "left"
	// IsMember means a user is a member of a group
	IsMember GroupMembershipAction = "is_member"
	// LeaveRequestCreated means a pending user's request to leave a group was created
	LeaveRequestCreated GroupMembershipAction = "is_member,leave_request_created"
	// LeaveRequestExpired means a pending user's leave request for an expired membership
	LeaveRequestExpired GroupMembershipAction = "leave_request_created"
	// LeaveRequestRefused means a manager refused a user's request to leave a group
	LeaveRequestRefused GroupMembershipAction = "leave_request_refused"
	// LeaveRequestWithdrawn means a user withdrew his request to leave a group
	LeaveRequestWithdrawn GroupMembershipAction = "leave_request_withdrawn"
	// NoRelation means there is no row for the group pair in the groups_groups/group_pending_requests tables
	NoRelation GroupMembershipAction = ""
)

func (groupMembershipAction GroupMembershipAction) isActive() bool {
	switch groupMembershipAction {
	case InvitationAccepted, JoinRequestAccepted, JoinedByCode, IsMember,
		LeaveRequestCreated, LeaveRequestWithdrawn, LeaveRequestRefused:
		return true
	}
	return false
}

func (groupMembershipAction GroupMembershipAction) isPending() bool {
	switch groupMembershipAction {
	case InvitationCreated, JoinRequestCreated, LeaveRequestCreated, LeaveRequestExpired:
		return true
	}
	return false
}

func (groupMembershipAction GroupMembershipAction) hasApprovals() bool {
	return groupMembershipAction == JoinRequestCreated
}

// PendingType converts the GroupMembershipAction into `group_pending_requests.type`
func (groupMembershipAction GroupMembershipAction) PendingType() string {
	switch groupMembershipAction {
	case InvitationCreated:
		return "invitation"
	case JoinRequestCreated:
		return "join_request"
	case LeaveRequestCreated:
		return "leave_request"
	}
	panic("groupMembershipAction should be of pending kind in PendingType()")
}

// GroupGroupTransitionAction represents a groups_groups relation transition action
type GroupGroupTransitionAction int

const (
	// AdminCreatesInvitation means a group admin invites new users to the group
	AdminCreatesInvitation GroupGroupTransitionAction = iota
	// UserCreatesJoinRequest means a user sends a request to become a group member
	UserCreatesJoinRequest
	// UserCreatesAcceptedJoinRequest means a user adds himself into a group that he owns
	// It doesn't check if the user owns the group / all needed approvals are given (a calling service should check that)
	UserCreatesAcceptedJoinRequest
	// UserAcceptsInvitation means a user accepts a group invitation
	UserAcceptsInvitation
	// AdminAcceptsJoinRequest means a group admin accepts a request to join a group.
	// For this action we check that all the approvals required by the group are given in the join request
	// and set groups_groups.*_approved_at to group_pending_requests.at for each.
	AdminAcceptsJoinRequest
	// AdminAcceptsLeaveRequest means a group admin accepts a request to leave a group
	AdminAcceptsLeaveRequest
	// AdminRefusesLeaveRequest means a group admin refuses a request to leave a group
	AdminRefusesLeaveRequest
	// UserRefusesInvitation means a user refuses a group invitation
	UserRefusesInvitation
	// AdminRefusesJoinRequest means a group admin refuses a request to join the group
	AdminRefusesJoinRequest
	// AdminRemovesUser means a group admin removes a user from a group. It marks relations as "removed".
	// It doesn't check if a child is a user or not.
	AdminRemovesUser
	// AdminWithdrawsInvitation means a group admin withdraws an invitation
	AdminWithdrawsInvitation
	// UserLeavesGroup means a user leaves a group
	UserLeavesGroup
	// UserCreatesLeaveRequest means a user sends a request to leave a group
	// We don't check that groups.require_lock_membership_approval_until & groups_groups.lock_membership_approved_at
	// are not null (a calling service should check that by itself)
	UserCreatesLeaveRequest
	// UserCancelsJoinRequest means a user cancels his request to join a group
	UserCancelsJoinRequest
	// UserCancelsLeaveRequest means a user cancels his request to leave a group
	UserCancelsLeaveRequest
	// AdminRemovesDirectRelation removes a direct relation
	AdminRemovesDirectRelation
	// UserJoinsGroupByCode means a user joins a group using a group's code
	// We don't check the code here (a calling service should check the code by itself)
	UserJoinsGroupByCode
)

type groupGroupTransitionRule struct {
	// Transitions defines all possible transitions for the action. The format is "FromAction->ToAction".
	// Relations that have "from" action not listed here are considered as invalid.
	Transitions map[GroupMembershipAction]GroupMembershipAction

	IfNotEnoughApprovalsDowngradeTo GroupMembershipAction
}

var groupGroupTransitionRules = map[GroupGroupTransitionAction]groupGroupTransitionRule{
	AdminCreatesInvitation: {
		Transitions: map[GroupMembershipAction]GroupMembershipAction{
			NoRelation:          InvitationCreated,
			InvitationCreated:   InvitationCreated,
			JoinRequestCreated:  JoinRequestAccepted,
			LeaveRequestExpired: InvitationCreated,
		},
		IfNotEnoughApprovalsDowngradeTo: InvitationCreated, // only JoinRequestAccepted requires approvals
	},
	UserCreatesJoinRequest: {
		Transitions: map[GroupMembershipAction]GroupMembershipAction{
			NoRelation:          JoinRequestCreated,
			JoinRequestCreated:  JoinRequestCreated,
			LeaveRequestExpired: JoinRequestCreated,
		},
	},
	UserCreatesAcceptedJoinRequest: {
		Transitions: map[GroupMembershipAction]GroupMembershipAction{
			NoRelation:          JoinRequestAccepted,
			JoinRequestCreated:  JoinRequestAccepted,
			InvitationCreated:   JoinRequestAccepted,
			LeaveRequestExpired: JoinRequestAccepted,
		},
	},
	UserJoinsGroupByCode: {
		Transitions: map[GroupMembershipAction]GroupMembershipAction{
			NoRelation:          JoinedByCode,
			JoinRequestCreated:  JoinedByCode,
			InvitationCreated:   JoinedByCode,
			LeaveRequestExpired: JoinedByCode,
		},
	},
	UserAcceptsInvitation: {
		Transitions: map[GroupMembershipAction]GroupMembershipAction{
			InvitationCreated: InvitationAccepted,
		},
	},
	AdminAcceptsJoinRequest: {
		Transitions: map[GroupMembershipAction]GroupMembershipAction{
			JoinRequestCreated: JoinRequestAccepted,
		},
	},
	AdminAcceptsLeaveRequest: {
		Transitions: map[GroupMembershipAction]GroupMembershipAction{
			LeaveRequestCreated: LeaveRequestAccepted,
		},
	},
	UserRefusesInvitation: {
		Transitions: map[GroupMembershipAction]GroupMembershipAction{
			InvitationCreated: InvitationRefused,
		},
	},
	AdminRefusesJoinRequest: {
		Transitions: map[GroupMembershipAction]GroupMembershipAction{
			JoinRequestCreated: JoinRequestRefused,
		},
	},
	AdminRefusesLeaveRequest: {
		Transitions: map[GroupMembershipAction]GroupMembershipAction{
			LeaveRequestCreated: LeaveRequestRefused,
		},
	},
	AdminRemovesUser: {
		Transitions: map[GroupMembershipAction]GroupMembershipAction{
			IsMember:            Removed,
			LeaveRequestCreated: Removed,
		},
	},
	AdminWithdrawsInvitation: {
		Transitions: map[GroupMembershipAction]GroupMembershipAction{
			InvitationCreated: InvitationWithdrawn,
		},
	},
	UserLeavesGroup: {
		Transitions: map[GroupMembershipAction]GroupMembershipAction{
			IsMember:            Left,
			LeaveRequestCreated: Left,
		},
	},
	UserCreatesLeaveRequest: {
		Transitions: map[GroupMembershipAction]GroupMembershipAction{
			IsMember:            LeaveRequestCreated,
			LeaveRequestCreated: LeaveRequestCreated,
		},
	},
	UserCancelsJoinRequest: {
		Transitions: map[GroupMembershipAction]GroupMembershipAction{
			JoinRequestCreated: JoinRequestWithdrawn,
		},
	},
	UserCancelsLeaveRequest: {
		Transitions: map[GroupMembershipAction]GroupMembershipAction{
			LeaveRequestCreated: LeaveRequestWithdrawn,
		},
	},
	AdminRemovesDirectRelation: {
		Transitions: map[GroupMembershipAction]GroupMembershipAction{
			IsMember:            NoRelation,
			NoRelation:          NoRelation,
			LeaveRequestCreated: NoRelation,
		},
	},
}

// GroupGroupTransitionResult is an enum{cycle, invalid, success, unchanged}
type GroupGroupTransitionResult string

const (
	// Cycle means that the transition wasn't performed because it would create a cycle in groups_groups graph
	Cycle GroupGroupTransitionResult = "cycle"
	// Invalid means that the transition is impossible
	Invalid GroupGroupTransitionResult = "invalid"
	// ApprovalsMissing means that one or more approvals required by the transition are missing
	ApprovalsMissing GroupGroupTransitionResult = "approvals_missing"
	// Success means that the transition was performed successfully
	Success GroupGroupTransitionResult = "success"
	// Unchanged means that the transition has been already performed
	Unchanged GroupGroupTransitionResult = "unchanged"
)

// GroupGroupTransitionResults represents results of mass transition (format: map{ id -> GroupGroupTransitionResult })
type GroupGroupTransitionResults map[int64]GroupGroupTransitionResult

// GroupApprovals represents all the approvals that can be given by a user to the group managers
type GroupApprovals struct {
	PersonalInfoViewApproval bool
	LockMembershipApproval   bool
	WatchApproval            bool
}

// FromString initializes GroupApprovals from the given comma-separated list of approvals
func (approvals *GroupApprovals) FromString(s string) {
	approvalsList := strings.Split(s, ",")
	for _, approval := range approvalsList {
		switch approval {
		case "personal_info_view":
			approvals.PersonalInfoViewApproval = true
		case "lock_membership":
			approvals.LockMembershipApproval = true
		case "watch":
			approvals.WatchApproval = true
		}
	}
}

// ToArray converts GroupApprovals to a list of approvals
func (approvals *GroupApprovals) ToArray() []string {
	approvalsList := make([]string, 0, 3)
	if approvals.PersonalInfoViewApproval {
		approvalsList = append(approvalsList, "personal_info_view")
	}
	if approvals.LockMembershipApproval {
		approvalsList = append(approvalsList, "lock_membership")
	}
	if approvals.WatchApproval {
		approvalsList = append(approvalsList, "watch")
	}
	return approvalsList
}

type stateInfo struct {
	ChildGroupID               int64
	Action                     GroupMembershipAction
	ApprovalsOK                bool
	PersonalInfoViewApprovedAt *Time
	LockMembershipApprovedAt   *Time
	WatchApprovedAt            *Time
}

type requiredApprovals struct {
	RequirePersonalInfoAccessApproval bool
	RequireLockMembershipApproval     bool
	RequireWatchApproval              bool
}

// Transition performs a groups_groups relation transition according to groupGroupTransitionRules
func (s *GroupGroupStore) Transition(action GroupGroupTransitionAction,
	parentGroupID int64, childGroupIDs []int64, approvals map[int64]GroupApprovals,
	performedByUserID int64) (results GroupGroupTransitionResults, approvalsToRequest map[int64]GroupApprovals, err error) {
	s.mustBeInTransaction()
	defer recoverPanics(&err)

	results = make(map[int64]GroupGroupTransitionResult, len(childGroupIDs))
	approvalsToRequest = make(map[int64]GroupApprovals, len(childGroupIDs))

	mustNotBeError(s.WithNamedLock(s.tableName, groupsRelationsLockTimeout, func(dataStore *DataStore) error {
		var oldActions []stateInfo
		var groupRequiredApprovals requiredApprovals

		mustNotBeError(dataStore.Groups().ByID(parentGroupID).
			Select(`
				require_personal_info_access_approval != 'none' AS require_personal_info_access_approval,
				NOW() < IFNULL(require_lock_membership_approval_until, 0) AS require_lock_membership_approval,
				require_watch_approval`).Scan(&groupRequiredApprovals).Error())

		// Here we get current states for each childGroupID:
		// the current state can be one of
		// ("", "invitation_created", "join_request_created", "is_member", "is_member,leave_request_created")
		// where "is_member" means that childGroupID is a member of the parentGroupID
		mustNotBeError(
			dataStore.Raw(`
				SELECT child_group_id, GROUP_CONCAT(action) AS action,
					MAX(personal_info_view_approved_at) AS personal_info_view_approved_at,
					MAX(lock_membership_approved_at) AS lock_membership_approved_at, MAX(watch_approved_at) AS watch_approved_at
					FROM ((? FOR UPDATE) UNION (? FOR UPDATE)) AS statuses
					GROUP BY child_group_id`,
				dataStore.ActiveGroupGroups().
					Select(`
						child_group_id, 'is_member' AS action,
						NULL AS personal_info_view_approved_at,
						NULL AS lock_membership_approved_at,
						NULL AS watch_approved_at`).
					Where("parent_group_id = ? AND child_group_id IN (?)", parentGroupID, childGroupIDs).QueryExpr(),
				dataStore.GroupPendingRequests().
					Select(`
						member_id,
						CASE group_pending_requests.type
							WHEN 'invitation' THEN 'invitation_created'
							WHEN 'join_request' THEN 'join_request_created'
							WHEN 'leave_request' THEN 'leave_request_created'
							ELSE group_pending_requests.type
						END,
						IF(personal_info_view_approved, at, NULL) AS personal_info_view_approved_at,
						IF(lock_membership_approved, at, NULL) AS lock_membership_approved_at,
						IF(watch_approved, at, NULL) AS watch_approved_at`).
					Joins("JOIN `groups` ON `groups`.`id` = group_pending_requests.group_id").
					Where("group_id = ? AND member_id IN (?)", parentGroupID, childGroupIDs).QueryExpr()).
				Scan(&oldActions).Error())

		oldActionsMap := make(map[int64]stateInfo, len(childGroupIDs))
		for _, oldAction := range oldActions {
			oldActionsMap[oldAction.ChildGroupID] = oldAction
		}

		// build the transition plan depending on the current states (oldActionsMap)
		idsToInsertPending, idsToInsertRelation, idsToCheckCycle, idsToDeletePending,
			idsToDeleteRelation, idsChanged := buildTransitionsPlan(
			parentGroupID, childGroupIDs, results, oldActionsMap, groupRequiredApprovals, approvals, approvalsToRequest, action)

		performCyclesChecking(dataStore, idsToCheckCycle, parentGroupID, results, idsToInsertPending, idsToInsertRelation,
			idsToDeletePending, idsToDeleteRelation, idsChanged)

		shouldCreateNewAncestors := false
		if len(idsToDeletePending) > 0 {
			idsToDeleteSlice := make([]int64, 0, len(idsToDeletePending))
			for id := range idsToDeletePending {
				idsToDeleteSlice = append(idsToDeleteSlice, id)
			}
			mustNotBeError(dataStore.GroupPendingRequests().Delete("group_id = ? AND member_id IN (?)", parentGroupID, idsToDeleteSlice).Error())
		}
		if len(idsToDeleteRelation) > 0 {
			idsToDeleteSlice := make([]int64, 0, len(idsToDeleteRelation))
			for id := range idsToDeleteRelation {
				idsToDeleteSlice = append(idsToDeleteSlice, id)
			}
			mustNotBeError(dataStore.GroupGroups().Delete("parent_group_id = ? AND child_group_id IN (?)", parentGroupID, idsToDeleteSlice).Error())
			shouldCreateNewAncestors = true
		}

		insertGroupPendingRequests(dataStore, idsToInsertPending, parentGroupID, approvals)

		if len(idsToInsertRelation) > 0 {
			var maxChildOrder struct{ MaxChildOrder int64 }
			mustNotBeError(dataStore.WithWriteLock().
				Select("IFNULL(MAX(child_order), 0)").
				Where("parent_group_id = ?", parentGroupID).Scan(&maxChildOrder).Error())

			insertQuery := `
				INSERT INTO groups_groups (
					id, parent_group_id, child_group_id, child_order, personal_info_view_approved_at,
					lock_membership_approved_at, watch_approved_at
				)`
			valuesTemplate := "(?, ?, ?, ?, ?, ?, ?)"
			insertQuery += " VALUES " +
				strings.Repeat(valuesTemplate+", ", len(idsToInsertRelation)-1) +
				valuesTemplate // #nosec
			insertQuery += " ON DUPLICATE KEY UPDATE expires_at = '9999-12-31 23:59:59'"
			mustNotBeError(dataStore.retryOnDuplicatePrimaryKeyError(func(db *DB) error {
				values := make([]interface{}, 0, len(idsToInsertRelation)*7)
				for id := range idsToInsertRelation {
					maxChildOrder.MaxChildOrder++
					personalInfoViewApprovedAt, lockMembershipApprovedAt, watchApprovedAt :=
						resolveApprovalTimesForGroupsGroups(oldActionsMap, id, approvals)
					values = append(values, NewDataStore(db).NewID(), parentGroupID, id, maxChildOrder.MaxChildOrder,
						personalInfoViewApprovedAt, lockMembershipApprovedAt, watchApprovedAt)
					shouldCreateNewAncestors = true
				}
				return db.Exec(insertQuery, values...).Error()
			}))
		}

		insertGroupMembershipChanges(dataStore, idsChanged, parentGroupID, performedByUserID)

		if shouldCreateNewAncestors {
			dataStore.GroupGroups().createNewAncestors()
		}
		return nil
	}))
	return results, approvalsToRequest, nil
}

func resolveApprovalTimesForGroupsGroups(oldActionsMap map[int64]stateInfo, id int64, approvals map[int64]GroupApprovals) (
	personalInfoViewApprovedAt, lockMembershipApprovedAt, watchApprovedAt interface{}) {
	if oldActionsMap[id].Action.hasApprovals() {
		personalInfoViewApprovedAt = oldActionsMap[id].PersonalInfoViewApprovedAt
		lockMembershipApprovedAt = oldActionsMap[id].LockMembershipApprovedAt
		watchApprovedAt = oldActionsMap[id].WatchApprovedAt
	} else {
		if approvals[id].PersonalInfoViewApproval {
			personalInfoViewApprovedAt = Now()
		}
		if approvals[id].LockMembershipApproval {
			lockMembershipApprovedAt = Now()
		}
		if approvals[id].WatchApproval {
			watchApprovedAt = Now()
		}
	}
	return personalInfoViewApprovedAt, lockMembershipApprovedAt, watchApprovedAt
}

func insertGroupPendingRequests(dataStore *DataStore, idsToInsertPending map[int64]GroupMembershipAction,
	parentGroupID int64, approvals map[int64]GroupApprovals) {
	if len(idsToInsertPending) > 0 {
		insertQuery := `
			INSERT INTO group_pending_requests
				(group_id, member_id, ` + "`type`" + `, personal_info_view_approved,
				 lock_membership_approved, watch_approved)`
		valuesTemplate := "(?, ?, ?, ?, ?, ?)"
		insertQuery += " VALUES " +
			strings.Repeat(valuesTemplate+", ", len(idsToInsertPending)-1) +
			valuesTemplate // #nosec
		values := make([]interface{}, 0, len(idsToInsertPending)*6)
		for id, groupMembershipAction := range idsToInsertPending {
			values = append(values, parentGroupID, id, groupMembershipAction.PendingType(),
				approvals[id].PersonalInfoViewApproval, approvals[id].LockMembershipApproval,
				approvals[id].WatchApproval)
		}
		mustNotBeError(dataStore.db.Exec(insertQuery, values...).Error)
	}
}

func insertGroupMembershipChanges(dataStore *DataStore, idsChanged map[int64]GroupMembershipAction,
	parentGroupID, performedByUserID int64) {
	if len(idsChanged) > 0 {
		insertQuery := "INSERT INTO group_membership_changes (group_id, member_id, action, at, initiator_id)"
		valuesTemplate := "(?, ?, ?, NOW(3), ?)"
		const paramsCount = 4
		insertQuery += " VALUES " +
			strings.Repeat(valuesTemplate+", ", len(idsChanged)-1) +
			valuesTemplate // #nosec
		mustNotBeError(dataStore.retryOnDuplicatePrimaryKeyError(func(db *DB) error {
			values := make([]interface{}, 0, len(idsChanged)*paramsCount)
			for id, toAction := range idsChanged {
				values = append(values, parentGroupID, id, toAction[strings.LastIndex(string(toAction), ",")+1:], performedByUserID)
			}
			return dataStore.db.Exec(insertQuery, values...).Error
		}))
	}
}

func performCyclesChecking(s *DataStore, idsToCheckCycle map[int64]bool, parentGroupID int64,
	results GroupGroupTransitionResults, idsToInsertPending map[int64]GroupMembershipAction, idsToInsertRelation,
	idsToDeletePending, idsToDeleteRelation map[int64]bool, idsChanged map[int64]GroupMembershipAction) {
	if len(idsToCheckCycle) > 0 {
		idsToCheckCycleSlice := make([]int64, 0, len(idsToCheckCycle))
		for id := range idsToCheckCycle {
			idsToCheckCycleSlice = append(idsToCheckCycleSlice, id)
		}
		var cycleIDs []map[string]interface{}
		mustNotBeError(s.GroupAncestors().
			WithWriteLock().
			Select("ancestor_group_id AS group_id").
			Where("child_group_id = ? AND ancestor_group_id IN (?)", parentGroupID, idsToCheckCycleSlice).
			ScanIntoSliceOfMaps(&cycleIDs).Error())

		for _, cycleID := range cycleIDs {
			groupID := cycleID["group_id"].(int64)
			results[groupID] = Cycle
			delete(idsToInsertRelation, groupID)
			delete(idsToInsertPending, groupID)
			delete(idsToDeletePending, groupID)
			delete(idsToDeleteRelation, groupID)
			delete(idsChanged, groupID)
		}
	}
}

func buildTransitionsPlan(parentGroupID int64, childGroupIDs []int64, results GroupGroupTransitionResults,
	oldActionsMap map[int64]stateInfo, groupRequiredApprovals requiredApprovals,
	approvals, approvalsToRequest map[int64]GroupApprovals, action GroupGroupTransitionAction,
) (idsToInsertPending map[int64]GroupMembershipAction, idsToInsertRelation, idsToCheckCycle,
	idsToDeletePending, idsToDeleteRelation map[int64]bool, idsChanged map[int64]GroupMembershipAction) {
	idsToCheckCycle = make(map[int64]bool, len(childGroupIDs))
	idsToDeletePending = make(map[int64]bool, len(childGroupIDs))
	idsToDeleteRelation = make(map[int64]bool, len(childGroupIDs))
	idsToInsertPending = make(map[int64]GroupMembershipAction, len(childGroupIDs))
	idsToInsertRelation = make(map[int64]bool, len(childGroupIDs))
	idsChanged = make(map[int64]GroupMembershipAction, len(childGroupIDs))
	for _, id := range childGroupIDs {
		results[id] = Invalid
		if id == parentGroupID {
			continue
		}

		oldAction := oldActionsMap[id]

		if toAction, toActionOK := groupGroupTransitionRules[action].Transitions[oldAction.Action]; toActionOK {
<<<<<<< HEAD
			if toAction.isActive() && !oldAction.Action.isActive() || toAction.hasApprovals() {
				if ok, approvalsNeeded := approvalsOK(&oldAction, groupRequiredApprovals, approvals[id]); !ok {
					if groupGroupTransitionRules[action].IfNotEnoughApprovalsDowngradeTo != NoRelation {
						toAction = groupGroupTransitionRules[action].IfNotEnoughApprovalsDowngradeTo
					} else {
						results[id] = ApprovalsNeeded
						if approvalsNeeded != (GroupApprovals{}) {
							approvalsToRequest[id] = approvalsNeeded
						}
						continue
					}
				}
=======
			if oldAction.Action.hasApprovals() && toAction.isActive() && !oldAction.ApprovalsOK {
				results[id] = ApprovalsMissing
				continue
>>>>>>> 53644156
			}

			buildOneTransition(id, oldAction, toAction, results, idsToInsertPending, idsToInsertRelation, idsToCheckCycle,
				idsToDeletePending, idsToDeleteRelation, idsChanged)
		}
	}
	return idsToInsertPending, idsToInsertRelation, idsToCheckCycle, idsToDeletePending, idsToDeleteRelation, idsChanged
}

func buildOneTransition(id int64, oldAction stateInfo, toAction GroupMembershipAction,
	results GroupGroupTransitionResults,
	idsToInsertPending map[int64]GroupMembershipAction, idsToInsertRelation, idsToCheckCycle, idsToDeletePending,
	idsToDeleteRelation map[int64]bool, idsChanged map[int64]GroupMembershipAction) {
	if toAction != oldAction.Action {
		if toAction != NoRelation {
			idsChanged[id] = toAction
		}
		results[id] = Success
		if oldAction.Action.isActive() {
			if !toAction.isActive() {
				idsToDeleteRelation[id] = true
			}
		} else {
			if toAction.isActive() {
				idsToInsertRelation[id] = true
			}
			if toAction.isActive() || toAction.isPending() {
				idsToCheckCycle[id] = true
			}
		}
		if oldAction.Action.isPending() {
			idsToDeletePending[id] = true
		}
		if toAction.isPending() {
			idsToInsertPending[id] = toAction
		}
	} else {
		results[id] = Unchanged
	}
}

func approvalsOK(oldAction *stateInfo, groupRequiredApprovals requiredApprovals, approvals GroupApprovals) (
	ok bool, approvalsToRequest GroupApprovals) {
	var approvalsToCheck GroupApprovals
	if oldAction.Action.hasApprovals() {
		approvalsToCheck.PersonalInfoViewApproval = oldAction.PersonalInfoViewApprovedAt != nil
		approvalsToCheck.LockMembershipApproval = oldAction.LockMembershipApprovedAt != nil
		approvalsToCheck.WatchApproval = oldAction.WatchApprovedAt != nil
	} else {
		approvalsToCheck = approvals
	}
	approvalsToRequest.PersonalInfoViewApproval =
		groupRequiredApprovals.RequirePersonalInfoAccessApproval && !approvalsToCheck.PersonalInfoViewApproval
	approvalsToRequest.LockMembershipApproval =
		groupRequiredApprovals.RequireLockMembershipApproval && !approvalsToCheck.LockMembershipApproval
	approvalsToRequest.WatchApproval =
		groupRequiredApprovals.RequireWatchApproval && !approvalsToCheck.WatchApproval
	return approvalsToRequest == GroupApprovals{}, approvalsToRequest
}<|MERGE_RESOLUTION|>--- conflicted
+++ resolved
@@ -544,24 +544,18 @@
 		oldAction := oldActionsMap[id]
 
 		if toAction, toActionOK := groupGroupTransitionRules[action].Transitions[oldAction.Action]; toActionOK {
-<<<<<<< HEAD
 			if toAction.isActive() && !oldAction.Action.isActive() || toAction.hasApprovals() {
 				if ok, approvalsNeeded := approvalsOK(&oldAction, groupRequiredApprovals, approvals[id]); !ok {
 					if groupGroupTransitionRules[action].IfNotEnoughApprovalsDowngradeTo != NoRelation {
 						toAction = groupGroupTransitionRules[action].IfNotEnoughApprovalsDowngradeTo
 					} else {
-						results[id] = ApprovalsNeeded
+						results[id] = ApprovalsMissing
 						if approvalsNeeded != (GroupApprovals{}) {
 							approvalsToRequest[id] = approvalsNeeded
 						}
 						continue
 					}
 				}
-=======
-			if oldAction.Action.hasApprovals() && toAction.isActive() && !oldAction.ApprovalsOK {
-				results[id] = ApprovalsMissing
-				continue
->>>>>>> 53644156
 			}
 
 			buildOneTransition(id, oldAction, toAction, results, idsToInsertPending, idsToInsertRelation, idsToCheckCycle,
