package database

import (
	"strings"
)

type GroupGroupType string

const (
	InvitationSent     GroupGroupType = "invitationSent"
	RequestSent        GroupGroupType = "requestSent"
	InvitationAccepted GroupGroupType = "invitationAccepted"
	RequestAccepted    GroupGroupType = "requestAccepted"
	InvitationRefused  GroupGroupType = "invitationRefused"
	RequestRefused     GroupGroupType = "requestRefused"
	Removed            GroupGroupType = "removed"
	Left               GroupGroupType = "left"
	Direct             GroupGroupType = "direct"
	NoRelation         GroupGroupType = ""
)

func (groupType GroupGroupType) IsActive() bool {
	switch groupType {
	case InvitationAccepted, RequestAccepted, Direct:
		return true
	}
	return false
}

type GroupGroupTransitionAction int

const (
	AdminCreatesInvitation GroupGroupTransitionAction = iota
	UserCreatesRequest
	UserAcceptsInvitation
	AdminAcceptsRequest
	UserRefusesInvitation
	AdminRefusesRequest
	// This action marks relations as "removed". It doesn't check if a child is a user or not.
	AdminRemovesUser
	AdminCancelsInvitation
	UserLeavesGroup
	UserCancelsRequest
	// This action creates a new direct relation. It doesn't check if a child is a user or not.
	AdminAddsDirectRelation
	AdminRemovesDirectRelation
)

type groupGroupTransitionRule struct {
	// If a "from" type is listed in "Transitions", but not listed in "UpdateFromType",
	// then a relation is overwritten instead of updating.
	// This field has "GroupGroupType->true" format.
	UpdateFromType map[GroupGroupType]bool
	// Transitions defines all possible transitions for the action. The format is "FromType->ToType".
	// Relations that have "from" type not listed here are considered as invalid for the action.
	Transitions map[GroupGroupType]GroupGroupType
}

var groupGroupTransitionRules = map[GroupGroupTransitionAction]groupGroupTransitionRule{
	AdminCreatesInvitation: {
		UpdateFromType: map[GroupGroupType]bool{RequestSent: true},
		Transitions: map[GroupGroupType]GroupGroupType{
			NoRelation:        InvitationSent,
			InvitationSent:    InvitationSent,
			RequestSent:       RequestAccepted,
			InvitationRefused: InvitationSent,
			RequestRefused:    InvitationSent,
			Removed:           InvitationSent,
			Left:              InvitationSent,
		},
	},
	UserCreatesRequest: {
		Transitions: map[GroupGroupType]GroupGroupType{
			NoRelation:        RequestSent,
			RequestSent:       RequestSent,
			InvitationRefused: RequestSent,
			RequestRefused:    RequestSent,
			Removed:           RequestSent,
			Left:              RequestSent,
		},
	},
	UserAcceptsInvitation: {
		UpdateFromType: map[GroupGroupType]bool{InvitationSent: true},
		Transitions: map[GroupGroupType]GroupGroupType{
			InvitationSent:     InvitationAccepted,
			InvitationAccepted: InvitationAccepted,
		},
	},
	AdminAcceptsRequest: {
		UpdateFromType: map[GroupGroupType]bool{RequestSent: true},
		Transitions: map[GroupGroupType]GroupGroupType{
			RequestSent:     RequestAccepted,
			RequestAccepted: RequestAccepted,
		},
	},
	UserRefusesInvitation: {
		UpdateFromType: map[GroupGroupType]bool{InvitationSent: true},
		Transitions: map[GroupGroupType]GroupGroupType{
			InvitationSent:    InvitationRefused,
			InvitationRefused: InvitationRefused,
		},
	},
	AdminRefusesRequest: {
		UpdateFromType: map[GroupGroupType]bool{RequestSent: true},
		Transitions: map[GroupGroupType]GroupGroupType{
			RequestSent:    RequestRefused,
			RequestRefused: RequestRefused,
		},
	},
	AdminRemovesUser: {
		UpdateFromType: map[GroupGroupType]bool{
			InvitationAccepted: true,
			RequestAccepted:    true,
		},
		Transitions: map[GroupGroupType]GroupGroupType{
			InvitationAccepted: Removed,
			RequestAccepted:    Removed,
			Removed:            Removed,
		},
	},
	AdminCancelsInvitation: {
		Transitions: map[GroupGroupType]GroupGroupType{
			InvitationSent: NoRelation,
		},
	},
	UserLeavesGroup: {
		UpdateFromType: map[GroupGroupType]bool{
			InvitationAccepted: true,
			RequestAccepted:    true,
			Direct:             true,
		},
		Transitions: map[GroupGroupType]GroupGroupType{
			InvitationAccepted: Left,
			RequestAccepted:    Left,
			Left:               Left,
			Direct:             Left,
		},
	},
	UserCancelsRequest: {
		Transitions: map[GroupGroupType]GroupGroupType{
			RequestSent: NoRelation,
		},
	},
	// This one is here for consistency purpose only.
	// GroupGroupStore.CreateRelation() is more effective when we need to create just one relation.
	AdminAddsDirectRelation: {
		Transitions: map[GroupGroupType]GroupGroupType{
			NoRelation:         Direct,
			InvitationSent:     Direct,
			RequestSent:        Direct,
			InvitationAccepted: Direct,
			RequestAccepted:    Direct,
			InvitationRefused:  Direct,
			RequestRefused:     Direct,
			Removed:            Direct,
			Left:               Direct,
			Direct:             Direct,
		},
	},
	AdminRemovesDirectRelation: {
		Transitions: map[GroupGroupType]GroupGroupType{
			Direct:     NoRelation,
			NoRelation: NoRelation,
		},
	},
}

type GroupGroupTransitionResult string

const (
	Cycle     GroupGroupTransitionResult = "cycle"
	Invalid   GroupGroupTransitionResult = "invalid"
	Success   GroupGroupTransitionResult = "success"
	Unchanged GroupGroupTransitionResult = "unchanged"
)

type GroupGroupTransitionResults map[int64]GroupGroupTransitionResult

<<<<<<< HEAD
func (s *GroupGroupStore) Transition(action GroupGroupTransitionAction, parentGroupID int64, childGroupIDs []int64) (result GroupGroupTransitionResults, err error) {
=======
func (s *GroupGroupStore) Transition(action GroupGroupTransitionAction, parentGroupID int64, childGroupIDs []int64) (result *GroupGroupTransitionResults, err error) {
>>>>>>> 9df4bbb3
	s.mustBeInTransaction()
	defer recoverPanics(&err)

	results := GroupGroupTransitionResults(make(map[int64]GroupGroupTransitionResult, len(childGroupIDs)))

	mustNotBeError(s.WithNamedLock(s.tableName, groupsRelationsLockTimeout, func(dataStore *DataStore) error {
		type idWithType struct {
			ChildGroupID int64          `gorm:"column:idGroupChild"`
			Type         GroupGroupType `gorm:"column:sType"`
		}
		var oldTypes []idWithType
		mustNotBeError(s.WithWriteLock().
			Select("idGroupChild, sType").
			Where("idGroupParent = ? AND idGroupChild IN (?)", parentGroupID, childGroupIDs).
			Scan(&oldTypes).Error())

		oldTypesMap := make(map[int64]GroupGroupType, len(childGroupIDs))
		for _, oldType := range oldTypes {
			oldTypesMap[oldType.ChildGroupID] = oldType.Type
		}

		idsToUpdate := make(map[int64]GroupGroupType, len(childGroupIDs))
		idsToCheckCycle := make(map[int64]bool, len(childGroupIDs))
		idsToDelete := make(map[int64]bool, len(childGroupIDs))
		idsToInsert := make(map[int64]GroupGroupType, len(childGroupIDs))
		for _, id := range childGroupIDs {
			if id == parentGroupID {
				results[id] = Invalid
				continue
			}
			oldType := oldTypesMap[id]
			if toType, toTypeOK := groupGroupTransitionRules[action].Transitions[GroupGroupType(oldType)]; toTypeOK {
				if toType != oldType {
					if !groupGroupTransitionRules[action].UpdateFromType[oldType] {
						idsToDelete[id] = true
					}
					if toType == NoRelation {
						idsToDelete[id] = true
					} else if idsToDelete[id] {
						idsToInsert[id] = toType
					} else {
						idsToUpdate[id] = toType
					}
					results[id] = Success
					if toType.IsActive() || oldType == NoRelation {
						idsToCheckCycle[id] = true
					}
				} else {
					results[id] = Unchanged
				}
			} else {
				results[id] = Invalid
			}
		}

		if len(idsToCheckCycle) > 0 {
			idsToCheckCycleSlice := make([]int64, 0, len(idsToCheckCycle))
			for id := range idsToCheckCycle {
				idsToCheckCycleSlice = append(idsToCheckCycleSlice, id)
			}
			var cycleIDs []map[string]interface{}
			mustNotBeError(s.GroupAncestors().
				WithWriteLock().
				Select("idGroupAncestor AS idGroup").
				Where("idGroupChild = ? AND idGroupAncestor IN (?)", parentGroupID, idsToCheckCycleSlice).
				ScanIntoSliceOfMaps(&cycleIDs).Error())

			for _, cycleID := range cycleIDs {
				idGroup := cycleID["idGroup"].(int64)
				results[idGroup] = Cycle
				delete(idsToUpdate, idGroup)
				delete(idsToInsert, idGroup)
			}
		}

		shouldCreateNewAncestors := false
		if len(idsToDelete) > 0 {
			idsToDeleteSlice := make([]int64, 0, len(idsToDelete))
			for id := range idsToDelete {
				idsToDeleteSlice = append(idsToDeleteSlice, id)
			}
			mustNotBeError(s.Delete("idGroupParent = ? AND idGroupChild IN (?)", parentGroupID, idsToDeleteSlice).Error())
			shouldCreateNewAncestors = true
		}

		if len(idsToUpdate) > 0 {
			updateData := map[GroupGroupType][]int64{}
			for id, toType := range idsToUpdate {
				updateData[toType] = append(updateData[toType], id)
				shouldCreateNewAncestors = true
			}
			const updateQuery = `
				UPDATE groups_groups
				SET sType = ?, sStatusDate = NOW()
				WHERE idGroupParent = ? AND idGroupChild IN (?)`
			for toType, ids := range updateData {
				mustNotBeError(s.db.Exec(updateQuery, toType, parentGroupID, ids).Error)
			}
		}

		if len(idsToInsert) > 0 {
			var maxChildOrder struct{ MaxChildOrder int64 }
			mustNotBeError(s.WithWriteLock().
				Select("IFNULL(MAX(iChildOrder), 0)").
				Where("idGroupParent = ?", parentGroupID).Scan(&maxChildOrder).Error())

			insertQuery := "INSERT INTO groups_groups (ID, idGroupParent, idGroupChild, sType, iChildOrder, sStatusDate) VALUES " +
				strings.Repeat("(?, ?, ?, ?, ?, NOW()), ", len(idsToInsert)-1) +
				"(?, ?, ?, ?, ?, NOW())"
			mustNotBeError(s.retryOnDuplicatePrimaryKeyError(func(db *DB) error {
				values := make([]interface{}, 0, len(idsToInsert)*5)
				for id, toType := range idsToInsert {
					maxChildOrder.MaxChildOrder++
					values = append(values, s.NewID(), parentGroupID, id, toType, maxChildOrder.MaxChildOrder)
					shouldCreateNewAncestors = true
				}
				return s.db.Exec(insertQuery, values...).Error
			}))
		}

		if shouldCreateNewAncestors {
			s.createNewAncestors()
		}
		return nil
	}))
<<<<<<< HEAD
	return results, nil
=======
	return &results, nil
>>>>>>> 9df4bbb3
}<|MERGE_RESOLUTION|>--- conflicted
+++ resolved
@@ -176,11 +176,7 @@
 
 type GroupGroupTransitionResults map[int64]GroupGroupTransitionResult
 
-<<<<<<< HEAD
 func (s *GroupGroupStore) Transition(action GroupGroupTransitionAction, parentGroupID int64, childGroupIDs []int64) (result GroupGroupTransitionResults, err error) {
-=======
-func (s *GroupGroupStore) Transition(action GroupGroupTransitionAction, parentGroupID int64, childGroupIDs []int64) (result *GroupGroupTransitionResults, err error) {
->>>>>>> 9df4bbb3
 	s.mustBeInTransaction()
 	defer recoverPanics(&err)
 
@@ -306,9 +302,5 @@
 		}
 		return nil
 	}))
-<<<<<<< HEAD
 	return results, nil
-=======
-	return &results, nil
->>>>>>> 9df4bbb3
 }