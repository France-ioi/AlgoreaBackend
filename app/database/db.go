--- conflicted
+++ resolved
@@ -93,11 +93,7 @@
 	}
 
 	if count > 0 {
-<<<<<<< HEAD
-		time.Sleep(transactionDelayBetweenRetries)
-=======
 		time.Sleep(time.Duration(float64(transactionDelayBetweenRetries) * (1.0 + (rand.Float64()-0.5)*0.1))) // ±5%
->>>>>>> a5126527
 	}
 
 	var txDB = conn.db.Begin()
