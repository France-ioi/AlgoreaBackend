--- conflicted
+++ resolved
@@ -22,12 +22,9 @@
 	Where(query interface{}, args ...interface{}) DB
 	Joins(query string, args ...interface{}) DB
 	Group(query string) DB
-<<<<<<< HEAD
 	Having(query interface{}, args ...interface{}) DB
 	Order(value interface{}, reorder ...bool) DB
-=======
 	Union(query interface{}) DB
->>>>>>> 68ca8945
 	Raw(query string, args ...interface{}) DB
 
 	Query() interface{}
@@ -107,17 +104,16 @@
 	return &db{conn.DB.Group(query)}
 }
 
-<<<<<<< HEAD
 func (conn *db) Order(value interface{}, reorder ...bool) DB {
 	return &db{conn.DB.Order(value, reorder...)}
 }
 
 func (conn *db) Having(query interface{}, args ...interface{}) DB {
 	return &db{conn.DB.Having(query, args...)}
-=======
+}
+
 func (conn *db) Union(query interface{}) DB {
 	return &db{conn.DB.New().Raw("? UNION (?)", conn.DB.QueryExpr(), query)}
->>>>>>> 68ca8945
 }
 
 func (conn *db) Raw(query string, args ...interface{}) DB {
