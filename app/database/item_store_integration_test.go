--- conflicted
+++ resolved
@@ -456,10 +456,10 @@
 }
 
 type itemsTest struct {
-	name        string
-	ids         []int64
-	userGroupID int64
-	wantResult  bool
+	name       string
+	ids        []int64
+	userID     int64
+	wantResult bool
 }
 
 func TestItemStore_CanGrantViewContentOnAll(t *testing.T) {
@@ -483,22 +483,22 @@
 			- {group_id: 110, item_id: 13, can_grant_view_generated: content}`)
 
 	tests := []itemsTest{
-		{name: "two permissions_granted rows for one item", ids: []int64{11}, userGroupID: 100, wantResult: true},
-		{name: "cannot grant view", ids: []int64{12}, userGroupID: 100, wantResult: false},
-		{name: "can grant view for a part of items", ids: []int64{11, 12}, userGroupID: 100, wantResult: false},
-		{name: "another user cannot grant view", ids: []int64{11}, userGroupID: 110, wantResult: false},
-		{name: "can_grant_view_generated = transfer", ids: []int64{12}, userGroupID: 110, wantResult: true},
-		{name: "can_grant_view_generated = content", ids: []int64{13}, userGroupID: 110, wantResult: true},
-		{name: "two items", ids: []int64{12, 13}, userGroupID: 110, wantResult: true},
-		{name: "two items (not unique)", ids: []int64{12, 13, 12, 13}, userGroupID: 110, wantResult: true},
-		{name: "empty ids list", ids: []int64{}, userGroupID: 110, wantResult: true},
+		{name: "two permissions_granted rows for one item", ids: []int64{11}, userID: 100, wantResult: true},
+		{name: "cannot grant view", ids: []int64{12}, userID: 100, wantResult: false},
+		{name: "can grant view for a part of items", ids: []int64{11, 12}, userID: 100, wantResult: false},
+		{name: "another user cannot grant view", ids: []int64{11}, userID: 110, wantResult: false},
+		{name: "can_grant_view_generated = transfer", ids: []int64{12}, userID: 110, wantResult: true},
+		{name: "can_grant_view_generated = content", ids: []int64{13}, userID: 110, wantResult: true},
+		{name: "two items", ids: []int64{12, 13}, userID: 110, wantResult: true},
+		{name: "two items (not unique)", ids: []int64{12, 13, 12, 13}, userID: 110, wantResult: true},
+		{name: "empty ids list", ids: []int64{}, userID: 110, wantResult: true},
 	}
 	for _, test := range tests {
 		test := test
 		t.Run(test.name, func(t *testing.T) {
 			assert.NoError(t, database.NewDataStore(db).InTransaction(func(store *database.DataStore) error {
 				user := &database.User{}
-				assert.NoError(t, user.LoadByGroupID(store, test.userGroupID))
+				assert.NoError(t, user.LoadByID(store, test.userID))
 				canGrant, err := store.Items().CanGrantViewContentOnAll(user, test.ids...)
 				assert.NoError(t, err)
 				assert.Equal(t, test.wantResult, canGrant)
@@ -528,49 +528,25 @@
 			- {group_id: 110, item_id: 12, can_view_generated: content_with_descendants}
 			- {group_id: 110, item_id: 13, can_view_generated: solution}`)
 
-<<<<<<< HEAD
 	tests := []itemsTest{
-		{name: "two permissions_granted rows for one item", ids: []int64{11}, userGroupID: 100, wantResult: true},
-		{name: "not visible", ids: []int64{12}, userGroupID: 100, wantResult: false},
-		{name: "one of two items is not visible", ids: []int64{11, 12}, userGroupID: 100, wantResult: false},
-		{name: "not visible for another user", ids: []int64{11}, userGroupID: 110, wantResult: false},
-		{name: "can_view_generated = content_with_descendants", ids: []int64{12}, userGroupID: 110, wantResult: true},
-		{name: "can_view_generated = solution", ids: []int64{13}, userGroupID: 110, wantResult: true},
-		{name: "empty ids list", ids: []int64{}, userGroupID: 110, wantResult: true},
-		{name: "two items", ids: []int64{12, 13}, userGroupID: 110, wantResult: true},
-		{name: "two items (not unique)", ids: []int64{12, 13, 12, 13}, userGroupID: 110, wantResult: true},
-=======
-	tests := []struct {
-		name       string
-		ids        []int64
-		userID     int64
-		wantResult bool
-	}{
-		{name: "two groups_items rows for one item", ids: []int64{11}, userID: 100, wantResult: true},
-		{name: "no manager/owner access", ids: []int64{12}, userID: 100, wantResult: false},
-		{name: "access to a part of items", ids: []int64{11, 12}, userID: 100, wantResult: false},
-		{name: "no manager/owner access for another user", ids: []int64{11}, userID: 110, wantResult: false},
-		{name: "owner access", ids: []int64{12}, userID: 110, wantResult: true},
-		{name: "manager access", ids: []int64{13}, userID: 110, wantResult: true},
+		{name: "two permissions_granted rows for one item", ids: []int64{11}, userID: 100, wantResult: true},
+		{name: "not visible", ids: []int64{12}, userID: 100, wantResult: false},
+		{name: "one of two items is not visible", ids: []int64{11, 12}, userID: 100, wantResult: false},
+		{name: "not visible for another user", ids: []int64{11}, userID: 110, wantResult: false},
+		{name: "can_view_generated = content_with_descendants", ids: []int64{12}, userID: 110, wantResult: true},
+		{name: "can_view_generated = solution", ids: []int64{13}, userID: 110, wantResult: true},
+		{name: "empty ids list", ids: []int64{}, userID: 110, wantResult: true},
 		{name: "two items", ids: []int64{12, 13}, userID: 110, wantResult: true},
 		{name: "two items (not unique)", ids: []int64{12, 13, 12, 13}, userID: 110, wantResult: true},
-		{name: "empty ids list", ids: []int64{}, userID: 110, wantResult: true},
->>>>>>> 91e2098d
 	}
 	for _, test := range tests {
 		test := test
 		t.Run(test.name, func(t *testing.T) {
 			assert.NoError(t, database.NewDataStore(db).InTransaction(func(store *database.DataStore) error {
 				user := &database.User{}
-<<<<<<< HEAD
-				assert.NoError(t, user.LoadByGroupID(store, test.userGroupID))
+				assert.NoError(t, user.LoadByID(store, test.userID))
 				allAreVisible, err := store.Items().AllItemsAreVisible(user, test.ids...)
 				assert.Equal(t, test.wantResult, allAreVisible)
-=======
-				assert.NoError(t, user.LoadByID(store, test.userID))
-				hasAccess, err := store.Items().
-					HasManagerAccess(user, test.ids...)
->>>>>>> 91e2098d
 				assert.NoError(t, err)
 				return nil
 			}))
@@ -599,40 +575,40 @@
 			- {group_id: 110, item_id: 13, can_view_generated: solution}`)
 
 	tests := []struct {
-		name        string
-		ids         []int64
-		userGroupID int64
-		wantResult  []database.ItemAccessDetailsWithID
+		name       string
+		ids        []int64
+		userID     int64
+		wantResult []database.ItemAccessDetailsWithID
 	}{
-		{name: "two permissions_granted rows for one item", ids: []int64{11}, userGroupID: 100,
+		{name: "two permissions_granted rows for one item", ids: []int64{11}, userID: 100,
 			wantResult: []database.ItemAccessDetailsWithID{{
 				ItemID: 11, ItemAccessDetails: database.ItemAccessDetails{CanView: "content"},
 			}}},
-		{name: "not visible", ids: []int64{12}, userGroupID: 100,
+		{name: "not visible", ids: []int64{12}, userID: 100,
 			wantResult: []database.ItemAccessDetailsWithID{{
 				ItemID: 12, ItemAccessDetails: database.ItemAccessDetails{CanView: "none"},
 			}}},
-		{name: "one of two items is not visible", ids: []int64{11, 12}, userGroupID: 100,
+		{name: "one of two items is not visible", ids: []int64{11, 12}, userID: 100,
 			wantResult: []database.ItemAccessDetailsWithID{
 				{ItemID: 11, ItemAccessDetails: database.ItemAccessDetails{CanView: "content"}},
 				{ItemID: 12, ItemAccessDetails: database.ItemAccessDetails{CanView: "none"}},
 			}},
-		{name: "no permissions_generated row", ids: []int64{11}, userGroupID: 110, wantResult: []database.ItemAccessDetailsWithID{}},
-		{name: "can_view_generated = content_with_descendants", ids: []int64{12}, userGroupID: 110,
+		{name: "no permissions_generated row", ids: []int64{11}, userID: 110, wantResult: []database.ItemAccessDetailsWithID{}},
+		{name: "can_view_generated = content_with_descendants", ids: []int64{12}, userID: 110,
 			wantResult: []database.ItemAccessDetailsWithID{{
 				ItemID: 12, ItemAccessDetails: database.ItemAccessDetails{CanView: "content_with_descendants"},
 			}}},
-		{name: "can_view_generated = solution", ids: []int64{13}, userGroupID: 110,
+		{name: "can_view_generated = solution", ids: []int64{13}, userID: 110,
 			wantResult: []database.ItemAccessDetailsWithID{{
 				ItemID: 13, ItemAccessDetails: database.ItemAccessDetails{CanView: "solution"},
 			}}},
-		{name: "empty ids list", ids: []int64{}, userGroupID: 110, wantResult: []database.ItemAccessDetailsWithID{}},
-		{name: "two items", ids: []int64{12, 13}, userGroupID: 110,
+		{name: "empty ids list", ids: []int64{}, userID: 110, wantResult: []database.ItemAccessDetailsWithID{}},
+		{name: "two items", ids: []int64{12, 13}, userID: 110,
 			wantResult: []database.ItemAccessDetailsWithID{
 				{ItemID: 12, ItemAccessDetails: database.ItemAccessDetails{CanView: "content_with_descendants"}},
 				{ItemID: 13, ItemAccessDetails: database.ItemAccessDetails{CanView: "solution"}},
 			}},
-		{name: "two items (not unique)", ids: []int64{12, 13, 12, 13}, userGroupID: 110,
+		{name: "two items (not unique)", ids: []int64{12, 13, 12, 13}, userID: 110,
 			wantResult: []database.ItemAccessDetailsWithID{
 				{ItemID: 12, ItemAccessDetails: database.ItemAccessDetails{CanView: "content_with_descendants"}},
 				{ItemID: 13, ItemAccessDetails: database.ItemAccessDetails{CanView: "solution"}},
@@ -643,7 +619,7 @@
 		t.Run(test.name, func(t *testing.T) {
 			store := database.NewDataStore(db)
 			user := &database.User{}
-			assert.NoError(t, user.LoadByGroupID(store, test.userGroupID))
+			assert.NoError(t, user.LoadByID(store, test.userID))
 			accessDetails, err := store.Items().GetAccessDetailsForIDs(user, test.ids)
 			assert.Equal(t, test.wantResult, accessDetails)
 			assert.NoError(t, err)
