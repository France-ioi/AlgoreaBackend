--- conflicted
+++ resolved
@@ -1,14 +1,11 @@
 package database
 
-<<<<<<< HEAD
-import "errors"
-=======
 import (
+	"errors"
 	"time"
 
 	"github.com/jinzhu/gorm"
 )
->>>>>>> ceee7616
 
 // ThreadStore implements database operations on threads
 type ThreadStore struct {
@@ -102,8 +99,7 @@
 	}
 	mustNotBeError(err)
 
-<<<<<<< HEAD
-	return nil
+	return status
 }
 
 // UserCanWrite checks write permission from a user to a thread
@@ -164,11 +160,11 @@
 }
 
 // UserCanChangeStatus checks whether a user can change the status of a thread
-// - The participant of a thread can always switch the thread from open to any another other status.
-//    He can only switch it from non-open to an open status if he is allowed to request help on this item
-// - A user who has can_watch>=answer on the item AND can_watch_members on the participant:
-//   can always switch a thread to any open status (i.e. he can always open it but not close it)
-// - A user who can write on the thread can switch from an open status to another open status.
+//   - The participant of a thread can always switch the thread from open to any another other status.
+//     He can only switch it from non-open to an open status if he is allowed to request help on this item
+//   - A user who has can_watch>=answer on the item AND can_watch_members on the participant:
+//     can always switch a thread to any open status (i.e. he can always open it but not close it)
+//   - A user who can write on the thread can switch from an open status to another open status.
 func (s *ThreadStore) UserCanChangeStatus(user *User, oldStatus string, newStatus string, participantID int64,
 	itemID int64) (bool, error) {
 	if oldStatus == "" {
@@ -197,7 +193,4 @@
 	}
 
 	return true, nil
-=======
-	return status
->>>>>>> ceee7616
 }