package database

import "database/sql"

// computeAllAccess recomputes fields of permissions_generated.
//
// It starts from group-item pairs marked with propagate_to = 'self' in `permissions_propagate`.
//
// 1. can_view_generated, can_grant_view_generated, can_watch_generated, can_edit_generated, is_owner_generated are updated.
//
// 3. Then the loop repeats from step 1 for all children (from items_items) of the processed permissions_generated.
//
// Notes:
//  - The function may loop endlessly if items_items is a cyclic graph.
//  - Processed group-item pairs are removed from permissions_propagate.
//
func (s *PermissionGrantedStore) computeAllAccess() {
	s.mustBeInTransaction()

	// ------------------------------------------------------------------------------------
	// Here we declare and prepare DB statements that will be used by the function later on
	// ------------------------------------------------------------------------------------
	var stmtMarkChildrenOfChildrenAsSelf, stmtDeleteProcessedChildren, stmtUpdatePermissionsGenerated, stmtMarkSelfAsChildren *sql.Stmt
	var err error

	// marking group-item pairs whose parents are marked with propagate_to = 'children' as 'self'
	const queryMarkChildrenOfChildrenAsSelf = `
		INSERT INTO permissions_propagate (group_id, item_id, propagate_to)
		SELECT
			parents.group_id,
			items_items.child_item_id,
			'self' as propagate_to
		FROM items_items
		JOIN permissions_generated AS parents
			ON parents.item_id = items_items.parent_item_id
		JOIN permissions_propagate AS parents_propagate
			ON parents_propagate.group_id = parents.group_id AND parents_propagate.item_id = parents.item_id AND
				 parents_propagate.propagate_to = 'children'
		ON DUPLICATE KEY UPDATE propagate_to='self'`
	stmtMarkChildrenOfChildrenAsSelf, err = s.db.CommonDB().Prepare(queryMarkChildrenOfChildrenAsSelf)
	mustNotBeError(err)
	defer func() { mustNotBeError(stmtMarkChildrenOfChildrenAsSelf.Close()) }()

	// deleting 'children' groups_items_propagate
	const queryDeleteProcessedChildren = `DELETE FROM permissions_propagate WHERE propagate_to = 'children'`
	stmtDeleteProcessedChildren, err = s.db.CommonDB().Prepare(queryDeleteProcessedChildren)
	mustNotBeError(err)
	defer func() { mustNotBeError(stmtDeleteProcessedChildren.Close()) }()

	// computation for group-item pairs marked as 'self' in permissions_propagate (so all of them)
	const queryUpdatePermissionsGenerated = `
		INSERT INTO permissions_generated
			(group_id, item_id, can_view_generated, can_grant_view_generated, can_watch_generated, can_edit_generated, is_owner_generated)
		SELECT
			permissions_propagate.group_id,
			permissions_propagate.item_id,
			IF(MAX(permissions_granted.is_owner), 'solution', GREATEST(
				IFNULL(MAX(permissions_granted.can_view_value), 1),
				IFNULL(MAX(
					CASE
					WHEN parent.can_view_generated IS NULL OR parent.can_view_generated IN ('none', 'info') THEN 1 /* none */
<<<<<<< HEAD
					WHEN parent.can_view_generated = 'content' OR items_items.upper_view_levels_propagation IS NULL OR
					     items_items.upper_view_levels_propagation = 'use_content_view_propagation' THEN
=======
					WHEN parent.can_view_generated = 'content' OR items_items.descendants_and_solution_view_propagation = 'none' THEN
>>>>>>> bcf02e3d
						CASE items_items.content_view_propagation
						WHEN 'as_info' THEN 2 /* info */
						WHEN 'as_content' THEN 3 /* content */
						ELSE 1 /* none */
						END
					WHEN items_items.upper_view_levels_propagation = 'as_content_with_descendants' THEN 4 /* content_with_descendants */
					ELSE parent.can_view_generated_value
					END), 1)
			)) AS can_view_generated,
			IF(MAX(permissions_granted.is_owner), 'transfer', GREATEST(
				IFNULL(MAX(permissions_granted.can_grant_view_value), 1),
				IFNULL(MAX(IF(items_items.grant_view_propagation, LEAST(parent.can_grant_view_generated_value, 4 /* solution */), 1)), 1)
			)) AS can_grant_view_generated,
			IF(MAX(permissions_granted.is_owner), 'transfer', GREATEST(
				IFNULL(MAX(permissions_granted.can_watch_value), 1),
				IFNULL(MAX(IF(items_items.watch_propagation, LEAST(parent.can_watch_generated_value, 3 /* answer */), 1)), 1)
			)) AS can_watch_generated,
			IF(MAX(permissions_granted.is_owner), 'transfer', GREATEST(
				IFNULL(MAX(permissions_granted.can_edit_value), 1),
				IFNULL(MAX(IF(items_items.edit_propagation, LEAST(parent.can_edit_generated_value, 3 /* all */), 1)), 1)
			)) AS can_edit_generated,
			IFNULL(MAX(permissions_granted.is_owner), 0) AS is_owner_generated
		FROM permissions_propagate
		LEFT JOIN permissions_granted USING (group_id, item_id)
		LEFT JOIN items_items ON items_items.child_item_id = permissions_propagate.item_id
		LEFT JOIN permissions_generated AS parent
		  ON parent.item_id = items_items.parent_item_id AND parent.group_id = permissions_propagate.group_id
		GROUP BY permissions_propagate.group_id, permissions_propagate.item_id
		ON DUPLICATE KEY UPDATE
			can_view_generated = VALUES(can_view_generated),
			can_grant_view_generated = VALUES(can_grant_view_generated),
			can_watch_generated = VALUES(can_watch_generated),
			can_edit_generated = VALUES(can_edit_generated),
			is_owner_generated = VALUES(is_owner_generated)`
	stmtUpdatePermissionsGenerated, err = s.db.CommonDB().Prepare(queryUpdatePermissionsGenerated)
	mustNotBeError(err)
	defer func() { mustNotBeError(stmtUpdatePermissionsGenerated.Close()) }()

	// marking 'self' permissions_propagate (so all of them) as 'children'
	const queryMarkSelfAsChildren = `
		UPDATE permissions_propagate
		SET propagate_to = 'children'`
	stmtMarkSelfAsChildren, err = s.db.CommonDB().Prepare(queryMarkSelfAsChildren)
	mustNotBeError(err)
	defer func() { mustNotBeError(stmtMarkSelfAsChildren.Close()) }()

	// ------------------------------------------------------------------------------------
	// Here we execute the statements
	// ------------------------------------------------------------------------------------
	hasChanges := true
	for hasChanges {
		_, err = stmtMarkChildrenOfChildrenAsSelf.Exec()
		mustNotBeError(err)
		_, err = stmtDeleteProcessedChildren.Exec()
		mustNotBeError(err)
		_, err = stmtUpdatePermissionsGenerated.Exec()
		mustNotBeError(err)

		var result sql.Result
		result, err = stmtMarkSelfAsChildren.Exec()
		mustNotBeError(err)
		var rowsAffected int64
		rowsAffected, err = result.RowsAffected()
		mustNotBeError(err)
		hasChanges = rowsAffected > 0
	}
}<|MERGE_RESOLUTION|>--- conflicted
+++ resolved
@@ -59,12 +59,7 @@
 				IFNULL(MAX(
 					CASE
 					WHEN parent.can_view_generated IS NULL OR parent.can_view_generated IN ('none', 'info') THEN 1 /* none */
-<<<<<<< HEAD
-					WHEN parent.can_view_generated = 'content' OR items_items.upper_view_levels_propagation IS NULL OR
-					     items_items.upper_view_levels_propagation = 'use_content_view_propagation' THEN
-=======
-					WHEN parent.can_view_generated = 'content' OR items_items.descendants_and_solution_view_propagation = 'none' THEN
->>>>>>> bcf02e3d
+					WHEN parent.can_view_generated = 'content' OR items_items.upper_view_levels_propagation = 'use_content_view_propagation' THEN
 						CASE items_items.content_view_propagation
 						WHEN 'as_info' THEN 2 /* info */
 						WHEN 'as_content' THEN 3 /* content */
