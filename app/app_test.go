package app

import (
	"errors"
	"io/ioutil"
	"net/http"
	"net/http/httptest"
	"testing"

	"bou.ke/monkey"
	"github.com/sirupsen/logrus" //nolint:depguard
	assertlib "github.com/stretchr/testify/assert"

	"github.com/France-ioi/AlgoreaBackend/app/api"
	"github.com/France-ioi/AlgoreaBackend/app/config"
	"github.com/France-ioi/AlgoreaBackend/app/database"
	"github.com/France-ioi/AlgoreaBackend/app/logging"
	"github.com/France-ioi/AlgoreaBackend/app/token"
)

func TestNew_Success(t *testing.T) {
	assert := assertlib.New(t)
	app, err := New("test")
	assert.NotNil(app)
	assert.NoError(err)
	assert.NotNil(app.Config)
	assert.NotNil(app.Database)
	assert.NotNil(app.HTTPHandler)
	assert.Len(app.HTTPHandler.Middlewares(), 6)
	assert.True(len(app.HTTPHandler.Routes()) > 0)
}

<<<<<<< HEAD
func TestNew_ConfigErr(t *testing.T) {
	assert := assertlib.New(t)
	patch := monkey.Patch(config.Load, func(string) (*config.Root, error) {
		return nil, errors.New("config loading error")
	})
	defer patch.Unpatch()
	app, err := New("test")
	assert.Nil(app)
	assert.EqualError(err, "config loading error")
}

=======
>>>>>>> 12ba5c7b
func TestNew_DBErr(t *testing.T) {
	assert := assertlib.New(t)
	hook, restoreFct := logging.MockSharedLoggerHook()
	defer restoreFct()
	patch := monkey.Patch(database.Open, func(interface{}) (*database.DB, error) {
		return nil, errors.New("db opening error")
	})
	defer patch.Unpatch()
	app, err := New("test")
	assert.NotNil(app)
	assert.NoError(err)
	logMsg := hook.LastEntry()
	assert.Equal(logrus.ErrorLevel, logMsg.Level)
	assert.Equal("db opening error", logMsg.Message)
	assert.Equal("database", logMsg.Data["module"])
}

func TestNew_APIErr(t *testing.T) {
	assert := assertlib.New(t)
	patch := monkey.Patch(api.NewCtx,
		func(conf *config.Root, db *database.DB, tokenConfig *token.Config) (*api.Ctx, error) {
			return nil, errors.New("api creation error")
		})
	defer patch.Unpatch()
	app, err := New("test")
	assert.Nil(app)
	assert.EqualError(err, "api creation error")
}

func TestNew_TokenErr(t *testing.T) {
	assert := assertlib.New(t)
	patch := monkey.Patch(token.Initialize, func(*config.Token) (*token.Config, error) {
		return nil, errors.New("keys loading error")
	})
	defer patch.Unpatch()
	app, err := New("test")
	assert.Nil(app)
	assert.EqualError(err, "keys loading error")
}

// The goal of the following `TestMiddlewares*` tests are not to test the middleware themselves
// but their interaction (impacted by the order of definition)

func TestMiddlewares_OnPanic(t *testing.T) {
	assert := assertlib.New(t)
	hook, restoreFct := logging.MockSharedLoggerHook()
	defer restoreFct()
	app, _ := New("test")
	router := app.HTTPHandler
	router.Get("/dummy", func(http.ResponseWriter, *http.Request) {
		panic("error in service")
	})
	srv := httptest.NewServer(router)
	defer srv.Close()

	nbLogsBeforeRequest := len(hook.AllEntries())
	request, _ := http.NewRequest("GET", srv.URL+"/dummy", nil)
	request.Header.Set("X-Forwarded-For", "1.1.1.1")
	response, _ := http.DefaultClient.Do(request)
	respBody, _ := ioutil.ReadAll(response.Body)

	// check that the error has been handled by the recover
	assert.Equal(http.StatusInternalServerError, response.StatusCode)
	assert.Equal("Internal Server Error\n", string(respBody))
	assert.Equal("text/plain; charset=utf-8", response.Header.Get("Content-type"))
	allLogs := hook.AllEntries()
	assert.Equal(2, len(allLogs)-nbLogsBeforeRequest)
	// check that the req id is correct
	assert.Equal(allLogs[len(allLogs)-1].Data["req_id"], allLogs[len(allLogs)-2].Data["req_id"])
	// check that the recovere put the error info in the logs
	assert.Equal("error in service", hook.LastEntry().Data["panic"])
	assert.NotNil(hook.LastEntry().Data["stack"])
	// check that the real IP is used in the logs
	assert.Equal("1.1.1.1", allLogs[len(allLogs)-1].Data["remote_addr"])
	assert.Equal("1.1.1.1", allLogs[len(allLogs)-2].Data["remote_addr"])
}

func TestMiddlewares_OnSuccess(t *testing.T) {
	assert := assertlib.New(t)
	hook, restoreFct := logging.MockSharedLoggerHook()
	defer restoreFct()
	app, _ := New("test")
	router := app.HTTPHandler
	router.Get("/dummy", func(w http.ResponseWriter, r *http.Request) {
		w.Header().Set("Content-Type", "application/json")
		w.WriteHeader(http.StatusOK)
		_, _ = w.Write([]byte("{\"data\":\"datadatadata\"}"))
	})
	srv := httptest.NewServer(router)
	defer srv.Close()

	nbLogsBeforeRequest := len(hook.AllEntries())
	request, _ := http.NewRequest("GET", srv.URL+"/dummy", nil)
	request.Header.Set("X-Real-IP", "1.1.1.1")
	request.Header.Set("Accept-Encoding", "gzip, deflate")
	response, _ := http.DefaultClient.Do(request)
	assert.NotNil(response.Header.Get("Content-type"))
	assert.Equal("application/json", response.Header.Get("Content-Type"))
	allLogs := hook.AllEntries()
	assert.Equal(2, len(allLogs)-nbLogsBeforeRequest)
	// check that the req id is correct
	assert.Equal(allLogs[len(allLogs)-1].Data["req_id"], allLogs[len(allLogs)-2].Data["req_id"])
	// check that the real IP is used in the logs
	assert.Equal("1.1.1.1", allLogs[len(allLogs)-1].Data["remote_addr"])
	assert.Equal("1.1.1.1", allLogs[len(allLogs)-2].Data["remote_addr"])
	// check that the compression has been applied but the length in the logs is not altered by compression i
	assert.Equal(23, hook.LastEntry().Data["resp_bytes_length"])
	assert.Equal("gzip", response.Header.Get("Content-Encoding"))
}<|MERGE_RESOLUTION|>--- conflicted
+++ resolved
@@ -30,20 +30,6 @@
 	assert.True(len(app.HTTPHandler.Routes()) > 0)
 }
 
-<<<<<<< HEAD
-func TestNew_ConfigErr(t *testing.T) {
-	assert := assertlib.New(t)
-	patch := monkey.Patch(config.Load, func(string) (*config.Root, error) {
-		return nil, errors.New("config loading error")
-	})
-	defer patch.Unpatch()
-	app, err := New("test")
-	assert.Nil(app)
-	assert.EqualError(err, "config loading error")
-}
-
-=======
->>>>>>> 12ba5c7b
 func TestNew_DBErr(t *testing.T) {
 	assert := assertlib.New(t)
 	hook, restoreFct := logging.MockSharedLoggerHook()
