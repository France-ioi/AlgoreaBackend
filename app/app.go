package app

import (
	"errors"
	"fmt"
	"math/rand"
	"time"

	"github.com/go-chi/chi"
	"github.com/go-chi/chi/middleware"

	"github.com/France-ioi/AlgoreaBackend/app/api"
	"github.com/France-ioi/AlgoreaBackend/app/appenv"
	"github.com/France-ioi/AlgoreaBackend/app/config"
	"github.com/France-ioi/AlgoreaBackend/app/database"
	_ "github.com/France-ioi/AlgoreaBackend/app/doc" // for doc generation
	"github.com/France-ioi/AlgoreaBackend/app/domain"
	"github.com/France-ioi/AlgoreaBackend/app/logging"
	"github.com/France-ioi/AlgoreaBackend/app/token"
)

// Application is the core state of the app
type Application struct {
	HTTPHandler *chi.Mux
	Config      *config.Root
	Database    *database.DB
	TokenConfig *token.Config
}

// New configures application resources and routes.
func New() (*Application, error) {
	var err error

	conf := config.Load() // exits on errors

	// Apply the config to the global logger
	logging.SharedLogger.Configure(conf.Logging)

	// Init the PRNG with current time
	rand.Seed(time.Now().UTC().UnixNano())

<<<<<<< HEAD
	if conf.Database.Connection.Net == "" {
		return nil, errors.New("database.connection.net should be set")
	}
=======
	conf.Database.Connection.ParseTime = false // should be false!
>>>>>>> ef679079

	var db *database.DB
	dbConfig := conf.Database.Connection.FormatDSN()
	if db, err = database.Open(dbConfig); err != nil {
		logging.WithField("module", "database").Error(err)
		return nil, err
	}

	tokenConfig, err := token.Initialize(&conf.Token)
	if err != nil {
		logging.Error(err)
		return nil, err
	}

	var apiCtx *api.Ctx
	if apiCtx, err = api.NewCtx(conf, db, tokenConfig); err != nil {
		logging.Error(err)
		return nil, err
	}

	// Set up middlewares
	router := chi.NewRouter()

	router.Use(middleware.RealIP)             // must be before logger or any middleware using remote IP
	router.Use(middleware.DefaultCompress)    // apply last on response
	router.Use(middleware.RequestID)          // must be before any middleware using the request id (the logger and the recoverer do)
	router.Use(logging.NewStructuredLogger()) //
	router.Use(middleware.Recoverer)          // must be before logger so that it an log panics

	router.Use(corsConfig().Handler) // no need for CORS if served through the same domain
	router.Use(domain.Middleware(conf.Domains))

	if appenv.IsEnvDev() {
		router.Mount("/debug", middleware.Profiler())
	}
	router.Mount(conf.Server.RootPath, apiCtx.Router())

	return &Application{
		HTTPHandler: router,
		Config:      conf,
		Database:    db,
		TokenConfig: tokenConfig,
	}, nil
}

// CheckConfig checks that the database contains all the data needed by the config
func (app *Application) CheckConfig() error {
	groupStore := database.NewDataStore(app.Database).Groups()
	groupGroupStore := groupStore.GroupGroups()
	for _, domainConfig := range app.Config.Domains {
		for _, spec := range []struct {
			name string
			id   int64
		}{
			{name: "Root", id: domainConfig.RootGroup},
			{name: "RootSelf", id: domainConfig.RootSelfGroup},
			{name: "RootAdmin", id: domainConfig.RootAdminGroup},
			{name: "RootTemp", id: domainConfig.RootTempGroup},
		} {
			hasRows, err := groupStore.ByID(spec.id).HasRows()
			if err != nil {
				return err
			}
			if !hasRows {
				return fmt.Errorf("no %s group for domain %q", spec.name, domainConfig.Domains[0])
			}
		}

		for _, spec := range []struct {
			parentName string
			childName  string
			parentID   int64
			childID    int64
		}{
			{parentName: "Root", childName: "RootSelf", parentID: domainConfig.RootGroup, childID: domainConfig.RootSelfGroup},
			{parentName: "Root", childName: "RootAdmin", parentID: domainConfig.RootGroup, childID: domainConfig.RootAdminGroup},
			{parentName: "RootSelf", childName: "RootTemp", parentID: domainConfig.RootSelfGroup, childID: domainConfig.RootTempGroup},
		} {
			hasRows, err := groupGroupStore.Where("sType = 'direct'").
				Where("idGroupParent = ?", spec.parentID).
				Where("idGroupChild = ?", spec.childID).Select("1").Limit(1).HasRows()
			if err != nil {
				return err
			}
			if !hasRows {
				return fmt.Errorf("no %s -> %s link in groups_groups for domain %q",
					spec.parentName, spec.childName, domainConfig.Domains[0])
			}
		}
	}
	return nil
}

// CreateMissingData fills the database with required data (if missing)
func (app *Application) CreateMissingData() error {
	return database.NewDataStore(app.Database).InTransaction(app.insertRootGroupsAndRelations)
}

func (app *Application) insertRootGroupsAndRelations(store *database.DataStore) error {
	groupStore := store.Groups()
	groupGroupStore := store.GroupGroups()
	var relationsToCreate []database.ParentChild
	var inserted bool
	for _, domainConfig := range app.Config.Domains {
		domainConfig := domainConfig
		insertedForDomain, err := insertRootGroups(groupStore, &domainConfig)
		if err != nil {
			return err
		}
		inserted = inserted || insertedForDomain
		for _, spec := range []database.ParentChild{
			{ParentID: domainConfig.RootGroup, ChildID: domainConfig.RootSelfGroup},
			{ParentID: domainConfig.RootGroup, ChildID: domainConfig.RootAdminGroup},
			{ParentID: domainConfig.RootSelfGroup, ChildID: domainConfig.RootTempGroup},
		} {
			found, err := groupGroupStore.Where("sType = 'direct'").
				Where("idGroupParent = ?", spec.ParentID).Where("idGroupChild = ?", spec.ChildID).
				Limit(1).HasRows()
			if err != nil {
				return err
			}
			if !found {
				relationsToCreate = append(relationsToCreate, spec)
			}
		}
		if len(relationsToCreate) > 0 || inserted {
			return groupStore.GroupGroups().CreateRelationsWithoutChecking(relationsToCreate)
		}
	}
	return nil
}

func insertRootGroups(groupStore *database.GroupStore, domainConfig *config.Domain) (bool, error) {
	var inserted bool
	for _, spec := range []struct {
		name string
		id   int64
	}{
		{name: "Root", id: domainConfig.RootGroup},
		{name: "RootSelf", id: domainConfig.RootSelfGroup},
		{name: "RootAdmin", id: domainConfig.RootAdminGroup},
		{name: "RootTemp", id: domainConfig.RootTempGroup},
	} {
		found, err := groupStore.ByID(spec.id).Where("sType = 'Base'").
			Where("sName = ?", spec.name).
			Where("sTextId = ?", spec.name).Limit(1).HasRows()
		if err != nil {
			return false, err
		}
		if !found {
			if err := groupStore.InsertMap(map[string]interface{}{
				"ID": spec.id, "sType": "Base", "sName": spec.name, "sTextId": spec.name,
			}); err != nil {
				return false, err
			}
			inserted = true
		}
	}
	return inserted, nil
}<|MERGE_RESOLUTION|>--- conflicted
+++ resolved
@@ -39,13 +39,10 @@
 	// Init the PRNG with current time
 	rand.Seed(time.Now().UTC().UnixNano())
 
-<<<<<<< HEAD
+	conf.Database.Connection.ParseTime = false // should be false!
 	if conf.Database.Connection.Net == "" {
 		return nil, errors.New("database.connection.net should be set")
 	}
-=======
-	conf.Database.Connection.ParseTime = false // should be false!
->>>>>>> ef679079
 
 	var db *database.DB
 	dbConfig := conf.Database.Connection.FormatDSN()
