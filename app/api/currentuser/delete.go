--- conflicted
+++ resolved
@@ -21,13 +21,8 @@
 //                The data to be deleted:
 //
 //                1. [`users_threads`, `users_answers`, `users_items`, `filters`, `sessions`, `refresh_tokens`]
-<<<<<<< HEAD
-//                   having `user_group_id` = `users.group_id`;
+//                   having `user_id` = `users.group_id`;
 //                2. [`permissions_granted`, `permissions_generated`, `groups_attempts`, `groups_login_prefixes`]
-=======
-//                   having `user_id` = `users.group_id`;
-//                2. [`groups_items`, `groups_attempts`, `groups_login_prefixes`]
->>>>>>> 91e2098d
 //                   having `group_id` = `users.group_id` or `group_id` = `users.owned_group_id`;
 //
 //                3. `groups_groups` having `parent_group_id` or `child_group_id` equal
