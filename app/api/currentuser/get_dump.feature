--- conflicted
+++ resolved
@@ -93,31 +93,6 @@
         "sRecover": null, "sRegistrationDate": null, "sSalt": null, "sSex": null, "sStudentId": null, "sTimeZone": null,
         "sWebSite": null, "sZipcode": null, "tempUser": 0
       },
-<<<<<<< HEAD
-      "groups_attempts": [
-        {
-          "ID": "111", "bFinished": 0, "bKeyObtained": 0, "bRanked": 0, "bValidated": 0, "iAutonomy": 0, "iMinusScore": -0,
-          "iOrder": 0, "iPrecision": 0, "iScore": 0, "iScoreComputed": 0, "iScoreDiffManual": 0, "iScoreReeval": 0,
-          "idGroup": "11", "idItem": "0", "idUserCreator": null, "nbChildrenValidated": 0,
-          "nbCorrectionsRead": 0, "nbHintsCached": 0, "nbSubmissionsAttempts": 0, "nbTasksSolved": 0, "nbTasksTried": 0,
-          "nbTasksWithHelp": 0, "sAllLangProg": null, "sAncestorsComputationState": "done",
-          "sBestAnswerDate": null, "sContestStartDate": null, "sFinishDate": null, "sHintsRequested": null,
-          "sLastActivityDate": null, "sLastAnswerDate": null, "sLastHintDate": null, "sScoreDiffComment": "",
-          "sStartDate": null, "sThreadStartDate": null, "sValidationDate": null
-        },
-        {
-          "ID": "112", "bFinished": 0, "bKeyObtained": 0, "bRanked": 0, "bValidated": 0, "iAutonomy": 0, "iMinusScore": -0,
-          "iOrder": 0, "iPrecision": 0, "iScore": 0, "iScoreComputed": 0, "iScoreDiffManual": 0, "iScoreReeval": 0,
-          "idGroup": "2", "idItem": "0", "idUserCreator": null, "nbChildrenValidated": 0,
-          "nbCorrectionsRead": 0, "nbHintsCached": 0, "nbSubmissionsAttempts": 0, "nbTasksSolved": 0, "nbTasksTried": 0,
-          "nbTasksWithHelp": 0, "sAllLangProg": null, "sAncestorsComputationState": "done",
-          "sBestAnswerDate": null, "sContestStartDate": null, "sFinishDate": null, "sHintsRequested": null,
-          "sLastActivityDate": null, "sLastAnswerDate": null, "sLastHintDate": null, "sScoreDiffComment": "",
-          "sStartDate": null, "sThreadStartDate": null, "sValidationDate": null
-        }
-      ],
-=======
->>>>>>> aa096cbe
       "groups_groups": [
         {
           "ID": "2", "iChildOrder": 0, "idGroupChild": "11", "idGroupParent": "1", "idUserInviting": null,
@@ -165,35 +140,6 @@
       "owned_groups": [
         {"ID": "1", "sName": "Our Class"},
         {"ID": "2", "sName": "Our Team"}
-<<<<<<< HEAD
-      ],
-      "refresh_token": {"idUser": "2", "sRefreshToken": "***"},
-      "sessions": [
-        {
-          "idUser": "2", "sAccessToken": "***", "sExpirationDate": "2019-07-17T00:02:28Z",
-          "sIssuedAtDate": "2019-07-16T22:02:28Z", "sIssuer": null
-        }
-      ],
-      "users_answers": [
-        {
-          "ID": "1", "bValidated": null, "iScore": null, "iVersion": 0, "idAttempt": null, "idItem": "0",
-          "idUser": "2", "idUserGrader": null, "sAnswer": null, "sGradingDate": null, "sLangProg": null,
-          "sName": null, "sState": null, "sSubmissionDate": "0001-01-01T00:00:00Z", "sType": "Submission"
-        }
-      ],
-      "users_items": [
-        {
-          "ID": "11", "bFinished": 0, "bKeyObtained": 0, "bPlatformDataRemoved": 0, "bRanked": 0, "bValidated": 0,
-          "iAutonomy": 0, "iPrecision": 0, "iScore": 0, "iScoreComputed": 0, "iScoreDiffManual": 0, "iScoreReeval": 0,
-          "idAttemptActive": null, "idItem": "0", "idUser": "2", "nbChildrenValidated": 0,
-          "nbCorrectionsRead": 0, "nbHintsCached": 0, "nbSubmissionsAttempts": 0, "nbTasksSolved": 0, "nbTasksTried": 0,
-          "nbTasksWithHelp": 0, "sAllLangProg": null, "sAncestorsComputationState": "todo",
-          "sAnswer": null, "sBestAnswerDate": null, "sContestStartDate": null, "sFinishDate": null,
-          "sHintsRequested": null, "sLastActivityDate": null, "sLastAnswerDate": null, "sLastHintDate": null,
-          "sScoreDiffComment": "", "sStartDate": null, "sState": null, "sThreadStartDate": null, "sValidationDate": null
-        }
-=======
->>>>>>> aa096cbe
       ]
     }
     """
@@ -219,24 +165,8 @@
         "sOpenIdIdentity": null, "sPasswordMd5": null, "sRecover": null, "sRegistrationDate": null, "sSalt": null,
         "sSex": null, "sStudentId": null, "sTimeZone": null, "sWebSite": null, "sZipcode": null, "tempUser": 0
       },
-<<<<<<< HEAD
-      "groups_attempts": [],
-      "groups_groups": [],
-      "joined_groups": [],
-      "owned_groups": [],
-      "refresh_token": null,
-      "sessions": [
-        {
-          "idUser": "4", "sAccessToken": "***", "sExpirationDate": "2019-07-17T00:02:28Z",
-          "sIssuedAtDate": "2019-07-16T22:02:28Z", "sIssuer": null
-        }
-      ],
-      "users_answers": [],
-      "users_items": []
-=======
       "groups_groups": [],
       "joined_groups": [],
       "owned_groups": []
->>>>>>> aa096cbe
     }
     """