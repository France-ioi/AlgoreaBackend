Feature: Get group invitations for the current user
  Background:
    Given the database has the following table 'groups':
      | id | type    | name                          | description                   | require_personal_info_access_approval | require_lock_membership_approval_until | require_watch_approval |
      | 1  | Class   | Our Class                     | Our class group               | none                                  | {{relativeTimeDB("+96h")}}             | true                   |
      | 2  | Team    | Our Team                      | Our team group                | none                                  | null                                   | false                  |
      | 3  | Club    | Our Club                      | Our club group                | none                                  | null                                   | false                  |
      | 4  | Friends | Our Friends                   | Group for our friends         | none                                  | null                                   | false                  |
      | 5  | Other   | Other people                  | Group for other people        | none                                  | null                                   | false                  |
      | 6  | Class   | Another Class                 | Another class group           | none                                  | null                                   | false                  |
      | 7  | Team    | Another Team                  | Another team group            | none                                  | null                                   | false                  |
      | 8  | Club    | Another Club                  | Another club group            | none                                  | null                                   | false                  |
      | 9  | Friends | Some other friends            | Another friends group         | none                                  | null                                   | false                  |
      | 10 | Other   | Secret group                  | Our secret group              | none                                  | null                                   | false                  |
      | 11 | Club    | Secret club                   | Our secret club               | none                                  | null                                   | false                  |
      | 12 | User    | user self                     |                               | none                                  | null                                   | false                  |
      | 13 | User    | another user                  |                               | none                                  | null                                   | false                  |
      | 21 | User    | owner self                    |                               | none                                  | null                                   | false                  |
      | 33 | Class   | Other group with invitation   | Other group with invitation   | view                                  | null                                   | false                  |
      | 34 | Class   | Other group with invitation 2 | Other group with invitation 2 | edit                                  | null                                   | false                  |
      | 35 | Class   | Group with broken change log  | Group with broken change log  | edit                                  | null                                   | false                  |
      | 36 | Class   | Group without inviting user   | Group without inviting user   | edit                                  | null                                   | false                  |
    And the database has the following table 'users':
      | login       | temp_user | group_id | first_name  | last_name | grade |
      | owner       | 0         | 21       | Jean-Michel | Blanquer  | 3     |
      | user        | 0         | 12       | John        | Doe       | 1     |
      | anotheruser | 0         | 13       | Another     | User      | 1     |
    And the database has the following table 'groups_groups':
      | parent_group_id | child_group_id |
      | 5               | 21             |
      | 6               | 21             |
      | 9               | 21             |
      | 10              | 21             |
    And the database has the following table 'group_membership_changes':
<<<<<<< HEAD
      | group_id | member_id | action                | at                          | initiator_id |
      | 1        | 21        | invitation_created    | {{relativeTimeDB("-169h")}} | 12           |
      | 2        | 21        | invitation_refused    | {{relativeTimeDB("-168h")}} | 21           |
      | 3        | 21        | join_request_created  | {{relativeTimeDB("-167h")}} | 21           |
      | 33       | 21        | invitation_created    | {{relativeTimeDB("-167h")}} | 13           |
      | 4        | 21        | join_request_refused  | {{relativeTimeDB("-166h")}} | 12           |
      | 34       | 21        | invitation_created    | {{relativeTimeDB("-190h")}} | 13           |
      | 34       | 21        | invitation_refused    | {{relativeTimeDB("-180h")}} | 21           |
      | 34       | 21        | invitation_created    | {{relativeTimeDB("-166h")}} | 12           |
      | 5        | 21        | invitation_accepted   | {{relativeTimeDB("-165h")}} | 12           |
      | 6        | 21        | join_request_accepted | {{relativeTimeDB("-164h")}} | 12           |
      | 7        | 21        | removed               | {{relativeTimeDB("-163h")}} | 21           |
      | 8        | 21        | left                  | {{relativeTimeDB("-162h")}} | 21           |
      | 9        | 21        | added_directly        | {{relativeTimeDB("-161h")}} | 12           |
      | 1        | 12        | invitation_created    | {{relativeTimeDB("-170h")}} | 12           |
      | 10       | 21        | joined_by_code        | {{relativeTimeDB("-180h")}} | null         |
      | 11       | 21        | joined_by_badge       | {{relativeTimeDB("-190h")}} | null         |
=======
      | group_id | member_id | action                | at                        | initiator_id |
      | 1        | 21        | invitation_created    | {{relativeTime("-169h")}} | 12           |
      | 2        | 21        | invitation_refused    | {{relativeTime("-168h")}} | 21           |
      | 3        | 21        | join_request_created  | {{relativeTime("-167h")}} | 21           |
      | 33       | 21        | invitation_created    | {{relativeTime("-167h")}} | 13           |
      | 4        | 21        | join_request_refused  | {{relativeTime("-166h")}} | 12           |
      | 34       | 21        | invitation_created    | {{relativeTime("-190h")}} | 13           |
      | 34       | 21        | invitation_refused    | {{relativeTime("-180h")}} | 21           |
      | 34       | 21        | invitation_created    | {{relativeTime("-166h")}} | 12           |
      | 35       | 21        | invitation_accepted   | {{relativeTime("-186h")}} | 12           |
      | 36       | 21        | invitation_created    | {{relativeTime("-200h")}} | null         |
      | 5        | 21        | invitation_accepted   | {{relativeTime("-165h")}} | 12           |
      | 6        | 21        | join_request_accepted | {{relativeTime("-164h")}} | 12           |
      | 7        | 21        | removed               | {{relativeTime("-163h")}} | 21           |
      | 8        | 21        | left                  | {{relativeTime("-162h")}} | 21           |
      | 9        | 21        | added_directly        | {{relativeTime("-161h")}} | 12           |
      | 1        | 12        | invitation_created    | {{relativeTime("-170h")}} | 12           |
      | 10       | 21        | joined_by_code        | {{relativeTime("-180h")}} | null         |
      | 11       | 21        | joined_by_badge       | {{relativeTime("-190h")}} | null         |
>>>>>>> 8cff435b
    And the database has the following table 'group_pending_requests':
      | group_id | member_id | type         | at                                             |
      | 1        | 21        | invitation   | {{currentTimeInFormat("2006-01-02 15:04:05")}} |
      | 33       | 21        | invitation   | {{currentTimeInFormat("2006-01-02 15:04:05")}} |
      | 34       | 21        | invitation   | {{currentTimeInFormat("2006-01-02 15:04:05")}} |
      | 35       | 21        | invitation   | {{relativeTime("-200h")}}                      |
      | 36       | 21        | invitation   | {{currentTimeInFormat("2006-01-02 15:04:05")}} |
      | 3        | 21        | join_request | {{currentTimeInFormat("2006-01-02 15:04:05")}} |
      | 1        | 12        | invitation   | {{currentTimeInFormat("2006-01-02 15:04:05")}} |

  Scenario: Show all invitations
    Given I am the user with id "21"
    When I send a GET request to "/current-user/group-invitations"
    Then the response code should be 200
    And the response body should be, in JSON:
    """
    [
      {
        "group_id": "34",
        "inviting_user": {
          "id": "12",
          "first_name": "John",
          "last_name": "Doe",
          "login": "user"
        },
        "group": {
          "id": "34",
          "name": "Other group with invitation 2",
          "description": "Other group with invitation 2",
          "type": "Class",
          "require_personal_info_access_approval": "edit",
          "require_lock_membership_approval_until": null,
          "require_watch_approval": false
        },
        "at": "{{timeDBToJS(db("group_membership_changes[8][at]"))}}"
      },
      {
        "group_id": "33",
        "inviting_user": {
          "id": "13",
          "first_name": "Another",
          "last_name": "User",
          "login": "anotheruser"
        },
        "group": {
          "id": "33",
          "name": "Other group with invitation",
          "description": "Other group with invitation",
          "type": "Class",
          "require_personal_info_access_approval": "view",
          "require_lock_membership_approval_until": null,
          "require_watch_approval": false
        },
        "at": "{{timeDBToJS(db("group_membership_changes[4][at]"))}}"
      },
      {
        "group_id": "1",
        "inviting_user": {
          "id": "12",
          "first_name": "John",
          "last_name": "Doe",
          "login": "user"
        },
        "group": {
          "id": "1",
          "name": "Our Class",
          "description": "Our class group",
          "type": "Class",
          "require_personal_info_access_approval": "none",
          "require_lock_membership_approval_until": "{{timeDBToJS(db("groups[1][require_lock_membership_approval_until]"))}}",
          "require_watch_approval": true
        },
<<<<<<< HEAD
        "at": "{{timeDBToJS(db("group_membership_changes[1][at]"))}}"
=======
        "at": "{{timeToRFC(db("group_membership_changes[1][at]"))}}"
      },
      {
        "group_id": "35",
        "inviting_user": null,
        "group": {
          "id": "35",
          "name": "Group with broken change log",
          "description": "Group with broken change log",
          "type": "Class",
          "require_personal_info_access_approval": "edit",
          "require_lock_membership_approval_until": null,
          "require_watch_approval": false
        },
        "at": "{{timeToRFC(db("group_pending_requests[4][at]"))}}"
      },
      {
        "group_id": "36",
        "inviting_user": null,
        "group": {
          "id": "36",
          "name": "Group without inviting user",
          "description": "Group without inviting user",
          "type": "Class",
          "require_personal_info_access_approval": "edit",
          "require_lock_membership_approval_until": null,
          "require_watch_approval": false
        },
        "at": "{{timeToRFC(db("group_membership_changes[10][at]"))}}"
>>>>>>> 8cff435b
      }
    ]
    """

  Scenario: Request the first row
    Given I am the user with id "21"
    When I send a GET request to "/current-user/group-invitations?limit=1"
    Then the response code should be 200
    And the response body should be, in JSON:
    """
    [
      {
        "group_id": "34",
        "inviting_user": {
          "id": "12",
          "first_name": "John",
          "last_name": "Doe",
          "login": "user"
        },
        "group": {
          "id": "34",
          "name": "Other group with invitation 2",
          "description": "Other group with invitation 2",
          "type": "Class",
          "require_personal_info_access_approval": "edit",
          "require_lock_membership_approval_until": null,
          "require_watch_approval": false
        },
        "at": "{{timeDBToJS(db("group_membership_changes[8][at]"))}}"
      }
    ]
    """

  Scenario: Request the second row
    Given I am the user with id "21"
    And the template constant "from_at" is "{{timeDBToJS(db("group_membership_changes[4][at]"))}}"
    When I send a GET request to "/current-user/group-invitations?limit=1&from.group_id=4&from.at={{from_at}}"
    Then the response code should be 200
    And the response body should be, in JSON:
    """
    [
      {
        "group_id": "33",
        "inviting_user": {
          "id": "13",
          "first_name": "Another",
          "last_name": "User",
          "login": "anotheruser"
        },
        "group": {
          "id": "33",
          "name": "Other group with invitation",
          "description": "Other group with invitation",
          "type": "Class",
          "require_personal_info_access_approval": "view",
          "require_lock_membership_approval_until": null,
          "require_watch_approval": false
        },
        "at": "{{timeDBToJS(db("group_membership_changes[4][at]"))}}"
      }
    ]
    """<|MERGE_RESOLUTION|>--- conflicted
+++ resolved
@@ -32,7 +32,6 @@
       | 9               | 21             |
       | 10              | 21             |
     And the database has the following table 'group_membership_changes':
-<<<<<<< HEAD
       | group_id | member_id | action                | at                          | initiator_id |
       | 1        | 21        | invitation_created    | {{relativeTimeDB("-169h")}} | 12           |
       | 2        | 21        | invitation_refused    | {{relativeTimeDB("-168h")}} | 21           |
@@ -42,6 +41,8 @@
       | 34       | 21        | invitation_created    | {{relativeTimeDB("-190h")}} | 13           |
       | 34       | 21        | invitation_refused    | {{relativeTimeDB("-180h")}} | 21           |
       | 34       | 21        | invitation_created    | {{relativeTimeDB("-166h")}} | 12           |
+      | 35       | 21        | invitation_accepted   | {{relativeTimeDB("-186h")}} | 12           |
+      | 36       | 21        | invitation_created    | {{relativeTimeDB("-200h")}} | null         |
       | 5        | 21        | invitation_accepted   | {{relativeTimeDB("-165h")}} | 12           |
       | 6        | 21        | join_request_accepted | {{relativeTimeDB("-164h")}} | 12           |
       | 7        | 21        | removed               | {{relativeTimeDB("-163h")}} | 21           |
@@ -50,33 +51,12 @@
       | 1        | 12        | invitation_created    | {{relativeTimeDB("-170h")}} | 12           |
       | 10       | 21        | joined_by_code        | {{relativeTimeDB("-180h")}} | null         |
       | 11       | 21        | joined_by_badge       | {{relativeTimeDB("-190h")}} | null         |
-=======
-      | group_id | member_id | action                | at                        | initiator_id |
-      | 1        | 21        | invitation_created    | {{relativeTime("-169h")}} | 12           |
-      | 2        | 21        | invitation_refused    | {{relativeTime("-168h")}} | 21           |
-      | 3        | 21        | join_request_created  | {{relativeTime("-167h")}} | 21           |
-      | 33       | 21        | invitation_created    | {{relativeTime("-167h")}} | 13           |
-      | 4        | 21        | join_request_refused  | {{relativeTime("-166h")}} | 12           |
-      | 34       | 21        | invitation_created    | {{relativeTime("-190h")}} | 13           |
-      | 34       | 21        | invitation_refused    | {{relativeTime("-180h")}} | 21           |
-      | 34       | 21        | invitation_created    | {{relativeTime("-166h")}} | 12           |
-      | 35       | 21        | invitation_accepted   | {{relativeTime("-186h")}} | 12           |
-      | 36       | 21        | invitation_created    | {{relativeTime("-200h")}} | null         |
-      | 5        | 21        | invitation_accepted   | {{relativeTime("-165h")}} | 12           |
-      | 6        | 21        | join_request_accepted | {{relativeTime("-164h")}} | 12           |
-      | 7        | 21        | removed               | {{relativeTime("-163h")}} | 21           |
-      | 8        | 21        | left                  | {{relativeTime("-162h")}} | 21           |
-      | 9        | 21        | added_directly        | {{relativeTime("-161h")}} | 12           |
-      | 1        | 12        | invitation_created    | {{relativeTime("-170h")}} | 12           |
-      | 10       | 21        | joined_by_code        | {{relativeTime("-180h")}} | null         |
-      | 11       | 21        | joined_by_badge       | {{relativeTime("-190h")}} | null         |
->>>>>>> 8cff435b
     And the database has the following table 'group_pending_requests':
       | group_id | member_id | type         | at                                             |
       | 1        | 21        | invitation   | {{currentTimeInFormat("2006-01-02 15:04:05")}} |
       | 33       | 21        | invitation   | {{currentTimeInFormat("2006-01-02 15:04:05")}} |
       | 34       | 21        | invitation   | {{currentTimeInFormat("2006-01-02 15:04:05")}} |
-      | 35       | 21        | invitation   | {{relativeTime("-200h")}}                      |
+      | 35       | 21        | invitation   | {{relativeTimeDB("-200h")}}                    |
       | 36       | 21        | invitation   | {{currentTimeInFormat("2006-01-02 15:04:05")}} |
       | 3        | 21        | join_request | {{currentTimeInFormat("2006-01-02 15:04:05")}} |
       | 1        | 12        | invitation   | {{currentTimeInFormat("2006-01-02 15:04:05")}} |
@@ -143,10 +123,7 @@
           "require_lock_membership_approval_until": "{{timeDBToJS(db("groups[1][require_lock_membership_approval_until]"))}}",
           "require_watch_approval": true
         },
-<<<<<<< HEAD
         "at": "{{timeDBToJS(db("group_membership_changes[1][at]"))}}"
-=======
-        "at": "{{timeToRFC(db("group_membership_changes[1][at]"))}}"
       },
       {
         "group_id": "35",
@@ -174,8 +151,7 @@
           "require_lock_membership_approval_until": null,
           "require_watch_approval": false
         },
-        "at": "{{timeToRFC(db("group_membership_changes[10][at]"))}}"
->>>>>>> 8cff435b
+        "at": "{{timeDBToJS(db("group_membership_changes[10][at]"))}}"
       }
     ]
     """
