--- conflicted
+++ resolved
@@ -39,13 +39,8 @@
 
   Scenario: Reject an already rejected invitation
     Given I am the user with ID "1"
-<<<<<<< HEAD
     When I send a PUT request to "/current-user/group-invitations/14/reject"
-    Then the response code should be 205
-=======
-    When I send a POST request to "/current-user/group-invitations/14/reject"
-    Then the response code should be 201
->>>>>>> eea446d2
+    Then the response code should be 200
     And the response body should be, in JSON:
     """
     {
