package currentuser

import (
	"net/http"

	"github.com/France-ioi/AlgoreaBackend/app/service"
)

// swagger:operation POST /current-user/group-invitations/{group_id}/accept groups users groupInvitationAccept
// ---
// summary: Accept a group invitation
// description:
//   Let a user approve an invitation to join a group.
//   On success the service sets `groups_groups.sType` to `invitationAccepted` and `sStatusDate` to current UTC time.
//   It also refreshes the access rights.
//
//   * There should be a row in `groups_groups` with the `group_id` as a parent
//     and the authenticated user’s selfGroup’s `ID` as a child with `sType`=`invitationSent`/`invitationAccepted`.
//     Otherwise the unprocessable entity error is returned.
//
<<<<<<< HEAD
//   * If `groups_groups.sType` is `invitationAccepted` already, the "not changed" (200) response is returned.
=======
//   * If `groups_groups.sType` is `invitationAccepted` already, the "unchanged" (201) response is returned.
>>>>>>> c436b9b5
// parameters:
// - name: group_id
//   in: path
//   type: integer
//   required: true
// responses:
//   "200":
//     "$ref": "#/responses/updatedOrNotChangedResponse"
//   "400":
//     "$ref": "#/responses/badRequestResponse"
//   "401":
//     "$ref": "#/responses/unauthorizedResponse"
//   "403":
//     "$ref": "#/responses/forbiddenResponse"
//   "422":
//     "$ref": "#/responses/unprocessableEntityResponse"
//   "500":
//     "$ref": "#/responses/internalErrorResponse"
func (srv *Service) acceptGroupInvitation(w http.ResponseWriter, r *http.Request) service.APIError {
	return srv.performGroupRelationAction(w, r, acceptInvitationAction)
}<|MERGE_RESOLUTION|>--- conflicted
+++ resolved
@@ -18,11 +18,7 @@
 //     and the authenticated user’s selfGroup’s `ID` as a child with `sType`=`invitationSent`/`invitationAccepted`.
 //     Otherwise the unprocessable entity error is returned.
 //
-<<<<<<< HEAD
-//   * If `groups_groups.sType` is `invitationAccepted` already, the "not changed" (200) response is returned.
-=======
-//   * If `groups_groups.sType` is `invitationAccepted` already, the "unchanged" (201) response is returned.
->>>>>>> c436b9b5
+//   * If `groups_groups.sType` is `invitationAccepted` already, the "unchanged" (200) response is returned.
 // parameters:
 // - name: group_id
 //   in: path
