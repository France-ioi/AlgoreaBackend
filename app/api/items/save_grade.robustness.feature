Feature: Save grading result - robustness
  Background:
    Given the database has the following users:
      | login | group_id |
      | john  | 101      |
    And the database has the following table "platforms":
      | id | regexp                                             | priority | public_key                |
      | 10 | http://taskplatform.mblockelet.info/task.html\?.*  | 2        | {{taskPlatformPublicKey}} |
      | 20 | http://taskplatform1.mblockelet.info/task.html\?.* | 1        | null                      |
    And the database has the following table "items":
      | id | platform_id | url                                                                     | read_only | validation_type | default_language_tag |
      | 50 | 10          | http://taskplatform.mblockelet.info/task.html?taskId=403449543672183936 | 1         | All             | fr                   |
      | 70 | 20          | http://taskplatform1.mblockelet.info/task.html?taskId=4034495436721839  | 0         | All             | fr                   |
      | 80 | 10          | http://taskplatform.mblockelet.info/task.html?taskId=403449543672183937 | 0         | All             | fr                   |
      | 10 | null        | null                                                                    | 0         | AllButOne       | fr                   |
    And the database has the following table "items_items":
      | parent_item_id | child_item_id | child_order |
      | 10             | 50            | 0           |
    And the database has the following table "items_ancestors":
      | ancestor_item_id | child_item_id |
      | 10               | 50            |
    And the database has the following table "permissions_generated":
      | group_id | item_id | can_view_generated |
      | 101      | 50      | content            |
      | 101      | 70      | content            |
      | 101      | 80      | content            |
    And the database has the following table "attempts":
      | id | participant_id |
      | 0  | 101            |
    And the database has the following table "results":
      | attempt_id | participant_id | item_id | hints_requested        |
      | 0          | 101            | 50      | [0,  1, "hint" , null] |
    And the database has the following table "answers":
      | id  | author_id | participant_id | attempt_id | item_id | created_at          |
      | 123 | 101       | 101            | 100        | 50      | 2017-05-29 06:38:38 |
    And the server time is frozen

  Scenario: Wrong JSON in request
    When I send a POST request to "/items/save-grade" with the following body:
      """
      []
      """
    Then the response code should be 400
    And the response error message should contain "Json: cannot unmarshal array into Go value of type items.saveGradeRequest"
<<<<<<< HEAD
    And the table "answers" should remain unchanged
    And the table "attempts" should remain unchanged
=======
    And the table "gradings" should stay unchanged
    And the table "results" should stay unchanged
    And the table "results_propagate" should be empty
    And the table "results_propagate_sync" should be empty
>>>>>>> 0fb3b820

  Scenario: Invalid score_token
    Given I send a POST request to "/items/save-grade" with the following body:
      """
      {
        "score_token": "abcdef"
      }
      """
    Then the response code should be 400
    And the response error message should contain "Invalid score_token"
<<<<<<< HEAD
    And the table "answers" should remain unchanged
    And the table "attempts" should remain unchanged
=======
    And the table "gradings" should stay unchanged
    And the table "results" should stay unchanged
    And the table "results_propagate" should be empty
    And the table "results_propagate_sync" should be empty
>>>>>>> 0fb3b820

  Scenario: Invalid scoreToken: idItemLocal is missing
    Given "scoreToken" is a token signed by the task platform with the following payload:
      """
      {
        "idUser": "101",
        "idAttempt": "101/0",
        "itemUrl": "http://taskplatform.mblockelet.info/task.html?taskId=403449543672183937",
        "score": "100",
        "idUserAnswer": "124"
      }
      """
    When I send a POST request to "/items/save-grade" with the following body:
      """
      {
        "score_token": "{{scoreToken}}"
      }
      """
    Then the response code should be 400
    And the response error message should contain "Invalid score_token: invalid idItemLocal: should be a string"
    And the table "gradings" should stay unchanged
    And the table "results" should stay unchanged
    And the table "results_propagate" should be empty
    And the table "results_propagate_sync" should be empty

  Scenario: Invalid scoreToken: idItemLocal is not a number
    Given "scoreToken" is a token signed by the task platform with the following payload:
      """
      {
        "idUser": "101",
        "idAttempt": "101/0",
        "idItemLocal": "abcd",
        "itemUrl": "http://taskplatform.mblockelet.info/task.html?taskId=403449543672183937",
        "score": "100",
        "idUserAnswer": "124"
      }
      """
    When I send a POST request to "/items/save-grade" with the following body:
      """
      {
        "score_token": "{{scoreToken}}"
      }
      """
    Then the response code should be 400
    And the response error message should contain "Invalid score_token: invalid idItemLocal: strconv.ParseInt: parsing "abcd": invalid syntax"
    And the table "gradings" should stay unchanged
    And the table "results" should stay unchanged
    And the table "results_propagate" should be empty
    And the table "results_propagate_sync" should be empty

  Scenario: Fails with an informative message when both score_token and answer_token are missing
    When I send a POST request to "/items/save-grade" with the following body:
      """
      {
        "score": 100.0
      }
      """
    Then the response code should be 400
<<<<<<< HEAD
    And the response error message should contain "Missing answer_token"
    And the table "answers" should remain unchanged
    And the table "attempts" should remain unchanged
=======
    And the response error message should contain "Either score_token or answer_token should be given"
    And the table "gradings" should stay unchanged
    And the table "results" should stay unchanged
    And the table "results_propagate" should be empty
    And the table "results_propagate_sync" should be empty
>>>>>>> 0fb3b820

  Scenario: Platform doesn't use tokens and answer_token is invalid
    When I send a POST request to "/items/save-grade" with the following body:
      """
      {
        "score": 100.0,
        "answer_token": "abc"
      }
      """
    Then the response code should be 400
    And the response error message should contain "Invalid answer_token"
<<<<<<< HEAD
    And the table "answers" should remain unchanged
    And the table "attempts" should remain unchanged
=======
    And the table "gradings" should stay unchanged
    And the table "results" should stay unchanged
    And the table "results_propagate" should be empty
    And the table "results_propagate_sync" should be empty
>>>>>>> 0fb3b820

  Scenario: Platform doesn't use tokens and idAttempt in answer_token is wrong (should not be null)
    Given "answerToken" is a token signed by the app with the following payload:
      """
      {
        "idUser": "101",
        "idItemLocal": "70",
        "itemURL": "http://taskplatform1.mblockelet.info/task.html?taskId=4034495436721839",
        "idUserAnswer": "123",
        "platformName": "{{app().Config.GetString("token.platformName")}}"
      }
      """
    When I send a POST request to "/items/save-grade" with the following body:
      """
      {
        "score": 100.0,
        "answer_token": "{{answerToken}}"
      }
      """
    Then the response code should be 400
    And the response error message should contain "Invalid answer_token: wrong idAttempt"
    And the table "gradings" should stay unchanged
    And the table "results" should stay unchanged
    And the table "results_propagate" should be empty
    And the table "results_propagate_sync" should be empty

  Scenario: Platform doesn't use tokens and idAttempt in answer_token is wrong (format should be number/number)
    Given "answerToken" is a token signed by the app with the following payload:
      """
      {
        "idUser": "101",
        "idItemLocal": "70",
        "itemURL": "http://taskplatform1.mblockelet.info/task.html?taskId=4034495436721839",
        "idAttempt": "110-0",
        "idUserAnswer": "123",
        "platformName": "{{app().Config.GetString("token.platformName")}}"
      }
      """
    When I send a POST request to "/items/save-grade" with the following body:
      """
      {
        "score": 100.0,
        "answer_token": "{{answerToken}}"
      }
      """
    Then the response code should be 400
    And the response error message should contain "Invalid answer_token: wrong idAttempt"
<<<<<<< HEAD
    And the table "answers" should remain unchanged
    And the table "attempts" should remain unchanged
=======
    And the table "gradings" should stay unchanged
    And the table "results" should stay unchanged
    And the table "results_propagate" should be empty
    And the table "results_propagate_sync" should be empty
>>>>>>> 0fb3b820

  Scenario: Platform doesn't use tokens and score is missing
    Given "answerToken" is a token signed by the app with the following payload:
      """
      {
        "idUser": "101",
        "idItemLocal": "70",
        "idAttempt": "101/0",
        "itemURL": "http://taskplatform1.mblockelet.info/task.html?taskId=4034495436721839",
        "idUserAnswer": "123",
        "platformName": "{{app().Config.GetString("token.platformName")}}"
      }
      """
    When I send a POST request to "/items/save-grade" with the following body:
      """
      {
        "answer_token": "{{answerToken}}"
      }
      """
    Then the response code should be 400
<<<<<<< HEAD
    And the response error message should contain "Invalid answer_token: wrong idAttempt"
    And the table "answers" should remain unchanged
    And the table "attempts" should remain unchanged
=======
    And the response error message should contain "Missing score which is required when the platform does not have a public key"
    And the table "gradings" should stay unchanged
    And the table "results" should stay unchanged
    And the table "results_propagate" should be empty
    And the table "results_propagate_sync" should be empty
>>>>>>> 0fb3b820

  Scenario: Platform doesn't use tokens and idUserAnswer in answer_token is invalid
    Given "answerToken" is a token signed by the app with the following payload:
      """
      {
        "idUser": "101",
        "idItemLocal": "70",
        "idAttempt": "101/0",
        "itemURL": "http://taskplatform1.mblockelet.info/task.html?taskId=4034495436721839",
        "idUserAnswer": "abc",
        "platformName": "{{app().Config.GetString("token.platformName")}}"
      }
      """
    When I send a POST request to "/items/save-grade" with the following body:
      """
      {
        "answer_token": "{{answerToken}}",
        "score": 99.0
      }
      """
    Then the response code should be 400
<<<<<<< HEAD
    And the response error message should contain "Missing score"
    And the table "answers" should remain unchanged
    And the table "attempts" should remain unchanged
=======
    And the response error message should contain "Invalid answer_token: wrong idUserAnswer"
    And the table "gradings" should stay unchanged
    And the table "results" should stay unchanged
    And the table "results_propagate" should be empty
    And the table "results_propagate_sync" should be empty
>>>>>>> 0fb3b820

  Scenario: The platform does not exist when the answer_token is given and the score_token is not given
    Given the database table "attempts" also has the following row:
      | id | participant_id |
      | 1  | 101            |
    And the database table "answers" also has the following row:
      | id  | author_id | participant_id | attempt_id | item_id | created_at          |
      | 125 | 101       | 101            | 0          | 10      | 2017-05-29 06:38:38 |
    And "answerToken" is a token signed by the app with the following payload:
      """
      {
        "idUser": "101",
        "idItemLocal": "10",
        "idAttempt": "101/0",
        "itemURL": "http://taskplatform.mblockelet.info/task.html?taskId=403449543672183936",
        "idUserAnswer": "125",
        "platformName": "{{app().Config.GetString("token.platformName")}}"
      }
      """
    When I send a POST request to "/items/save-grade" with the following body:
      """
      {
        "score": 100.0,
        "answer_token": "{{answerToken}}"
      }
      """
    Then the response code should be 400
<<<<<<< HEAD
    And the response error message should contain "Invalid answer_token: wrong idUserAnswer"
    And the table "answers" should remain unchanged
    And the table "attempts" should remain unchanged
=======
    And the response error message should contain "Cannot find the platform for item 10"
    And the table "results" should stay unchanged
    And the table "gradings" should stay unchanged
    And the table "results_propagate" should be empty
    And the table "results_propagate_sync" should be empty
>>>>>>> 0fb3b820

  Scenario: The answer has been already graded
    Given the database table "attempts" also has the following row:
      | id | participant_id |
      | 1  | 101            |
    And the database table "results" also has the following row:
      | attempt_id | participant_id | item_id | validated_at        |
      | 1          | 101            | 80      | 2018-05-29 06:38:38 |
    And the database has the following table "answers":
      | id  | author_id | participant_id | attempt_id | item_id | created_at          |
      | 124 | 101       | 101            | 105        | 80      | 2017-05-29 06:38:38 |
    And the database has the following table "gradings":
      | answer_id | score | graded_at           |
      | 124       | 0     | 2017-05-29 06:38:38 |
    And "scoreToken" is a token signed by the task platform with the following payload:
      """
      {
        "idUser": "101",
        "idItemLocal": "80",
        "idAttempt": "101/1",
        "itemUrl": "http://taskplatform.mblockelet.info/task.html?taskId=403449543672183937",
        "score": "100",
        "idUserAnswer": "124"
      }
      """
    When I send a POST request to "/items/save-grade" with the following body:
      """
      {
        "score_token": "{{scoreToken}}"
      }
      """
    Then the response code should be 403
    And the response error message should contain "The answer has been already graded or is not found"
    And logs should contain:
    """
    {{ quote(`A user tries to replay a score token with a different score value ({"idAttempt":"101/1","idItem":"80","idUser":"101","idUserAnswer":"124","newScore":100,"oldScore":0})`) }}
    """
<<<<<<< HEAD
    And the table "answers" should remain unchanged
    And the table "attempts" should remain unchanged
=======
    And the table "results" should stay unchanged
    And the table "gradings" should stay unchanged
    And the table "results_propagate" should be empty
    And the table "results_propagate_sync" should be empty
>>>>>>> 0fb3b820

  Scenario: The answer is not found
    Given "scoreToken" is a token signed by the task platform with the following payload:
      """
      {
        "idUser": "101",
        "idItemLocal": "80",
        "idAttempt": "101/0",
        "itemUrl": "http://taskplatform.mblockelet.info/task.html?taskId=403449543672183937",
        "score": "100",
        "idUserAnswer": "124"
      }
      """
    When I send a POST request to "/items/save-grade" with the following body:
      """
      {
        "score_token": "{{scoreToken}}"
      }
      """
    Then the response code should be 403
    And the response error message should contain "The answer has been already graded or is not found"
<<<<<<< HEAD
    And the table "answers" should remain unchanged
    And the table "attempts" should remain unchanged
=======
    And the table "results" should stay unchanged
    And the table "gradings" should stay unchanged
    And the table "results_propagate" should be empty
    And the table "results_propagate_sync" should be empty
>>>>>>> 0fb3b820
<|MERGE_RESOLUTION|>--- conflicted
+++ resolved
@@ -42,15 +42,10 @@
       """
     Then the response code should be 400
     And the response error message should contain "Json: cannot unmarshal array into Go value of type items.saveGradeRequest"
-<<<<<<< HEAD
-    And the table "answers" should remain unchanged
-    And the table "attempts" should remain unchanged
-=======
-    And the table "gradings" should stay unchanged
-    And the table "results" should stay unchanged
-    And the table "results_propagate" should be empty
-    And the table "results_propagate_sync" should be empty
->>>>>>> 0fb3b820
+    And the table "gradings" should remain unchanged
+    And the table "results" should remain unchanged
+    And the table "results_propagate" should be empty
+    And the table "results_propagate_sync" should be empty
 
   Scenario: Invalid score_token
     Given I send a POST request to "/items/save-grade" with the following body:
@@ -61,15 +56,10 @@
       """
     Then the response code should be 400
     And the response error message should contain "Invalid score_token"
-<<<<<<< HEAD
-    And the table "answers" should remain unchanged
-    And the table "attempts" should remain unchanged
-=======
-    And the table "gradings" should stay unchanged
-    And the table "results" should stay unchanged
-    And the table "results_propagate" should be empty
-    And the table "results_propagate_sync" should be empty
->>>>>>> 0fb3b820
+    And the table "gradings" should remain unchanged
+    And the table "results" should remain unchanged
+    And the table "results_propagate" should be empty
+    And the table "results_propagate_sync" should be empty
 
   Scenario: Invalid scoreToken: idItemLocal is missing
     Given "scoreToken" is a token signed by the task platform with the following payload:
@@ -90,8 +80,8 @@
       """
     Then the response code should be 400
     And the response error message should contain "Invalid score_token: invalid idItemLocal: should be a string"
-    And the table "gradings" should stay unchanged
-    And the table "results" should stay unchanged
+    And the table "gradings" should remain unchanged
+    And the table "results" should remain unchanged
     And the table "results_propagate" should be empty
     And the table "results_propagate_sync" should be empty
 
@@ -115,8 +105,8 @@
       """
     Then the response code should be 400
     And the response error message should contain "Invalid score_token: invalid idItemLocal: strconv.ParseInt: parsing "abcd": invalid syntax"
-    And the table "gradings" should stay unchanged
-    And the table "results" should stay unchanged
+    And the table "gradings" should remain unchanged
+    And the table "results" should remain unchanged
     And the table "results_propagate" should be empty
     And the table "results_propagate_sync" should be empty
 
@@ -128,17 +118,11 @@
       }
       """
     Then the response code should be 400
-<<<<<<< HEAD
-    And the response error message should contain "Missing answer_token"
-    And the table "answers" should remain unchanged
-    And the table "attempts" should remain unchanged
-=======
     And the response error message should contain "Either score_token or answer_token should be given"
-    And the table "gradings" should stay unchanged
-    And the table "results" should stay unchanged
-    And the table "results_propagate" should be empty
-    And the table "results_propagate_sync" should be empty
->>>>>>> 0fb3b820
+    And the table "gradings" should remain unchanged
+    And the table "results" should remain unchanged
+    And the table "results_propagate" should be empty
+    And the table "results_propagate_sync" should be empty
 
   Scenario: Platform doesn't use tokens and answer_token is invalid
     When I send a POST request to "/items/save-grade" with the following body:
@@ -150,15 +134,10 @@
       """
     Then the response code should be 400
     And the response error message should contain "Invalid answer_token"
-<<<<<<< HEAD
-    And the table "answers" should remain unchanged
-    And the table "attempts" should remain unchanged
-=======
-    And the table "gradings" should stay unchanged
-    And the table "results" should stay unchanged
-    And the table "results_propagate" should be empty
-    And the table "results_propagate_sync" should be empty
->>>>>>> 0fb3b820
+    And the table "gradings" should remain unchanged
+    And the table "results" should remain unchanged
+    And the table "results_propagate" should be empty
+    And the table "results_propagate_sync" should be empty
 
   Scenario: Platform doesn't use tokens and idAttempt in answer_token is wrong (should not be null)
     Given "answerToken" is a token signed by the app with the following payload:
@@ -180,8 +159,8 @@
       """
     Then the response code should be 400
     And the response error message should contain "Invalid answer_token: wrong idAttempt"
-    And the table "gradings" should stay unchanged
-    And the table "results" should stay unchanged
+    And the table "gradings" should remain unchanged
+    And the table "results" should remain unchanged
     And the table "results_propagate" should be empty
     And the table "results_propagate_sync" should be empty
 
@@ -206,15 +185,10 @@
       """
     Then the response code should be 400
     And the response error message should contain "Invalid answer_token: wrong idAttempt"
-<<<<<<< HEAD
-    And the table "answers" should remain unchanged
-    And the table "attempts" should remain unchanged
-=======
-    And the table "gradings" should stay unchanged
-    And the table "results" should stay unchanged
-    And the table "results_propagate" should be empty
-    And the table "results_propagate_sync" should be empty
->>>>>>> 0fb3b820
+    And the table "gradings" should remain unchanged
+    And the table "results" should remain unchanged
+    And the table "results_propagate" should be empty
+    And the table "results_propagate_sync" should be empty
 
   Scenario: Platform doesn't use tokens and score is missing
     Given "answerToken" is a token signed by the app with the following payload:
@@ -235,17 +209,11 @@
       }
       """
     Then the response code should be 400
-<<<<<<< HEAD
-    And the response error message should contain "Invalid answer_token: wrong idAttempt"
-    And the table "answers" should remain unchanged
-    And the table "attempts" should remain unchanged
-=======
     And the response error message should contain "Missing score which is required when the platform does not have a public key"
-    And the table "gradings" should stay unchanged
-    And the table "results" should stay unchanged
-    And the table "results_propagate" should be empty
-    And the table "results_propagate_sync" should be empty
->>>>>>> 0fb3b820
+    And the table "gradings" should remain unchanged
+    And the table "results" should remain unchanged
+    And the table "results_propagate" should be empty
+    And the table "results_propagate_sync" should be empty
 
   Scenario: Platform doesn't use tokens and idUserAnswer in answer_token is invalid
     Given "answerToken" is a token signed by the app with the following payload:
@@ -267,17 +235,11 @@
       }
       """
     Then the response code should be 400
-<<<<<<< HEAD
-    And the response error message should contain "Missing score"
-    And the table "answers" should remain unchanged
-    And the table "attempts" should remain unchanged
-=======
     And the response error message should contain "Invalid answer_token: wrong idUserAnswer"
-    And the table "gradings" should stay unchanged
-    And the table "results" should stay unchanged
-    And the table "results_propagate" should be empty
-    And the table "results_propagate_sync" should be empty
->>>>>>> 0fb3b820
+    And the table "gradings" should remain unchanged
+    And the table "results" should remain unchanged
+    And the table "results_propagate" should be empty
+    And the table "results_propagate_sync" should be empty
 
   Scenario: The platform does not exist when the answer_token is given and the score_token is not given
     Given the database table "attempts" also has the following row:
@@ -305,17 +267,11 @@
       }
       """
     Then the response code should be 400
-<<<<<<< HEAD
-    And the response error message should contain "Invalid answer_token: wrong idUserAnswer"
-    And the table "answers" should remain unchanged
-    And the table "attempts" should remain unchanged
-=======
     And the response error message should contain "Cannot find the platform for item 10"
-    And the table "results" should stay unchanged
-    And the table "gradings" should stay unchanged
-    And the table "results_propagate" should be empty
-    And the table "results_propagate_sync" should be empty
->>>>>>> 0fb3b820
+    And the table "results" should remain unchanged
+    And the table "gradings" should remain unchanged
+    And the table "results_propagate" should be empty
+    And the table "results_propagate_sync" should be empty
 
   Scenario: The answer has been already graded
     Given the database table "attempts" also has the following row:
@@ -353,15 +309,10 @@
     """
     {{ quote(`A user tries to replay a score token with a different score value ({"idAttempt":"101/1","idItem":"80","idUser":"101","idUserAnswer":"124","newScore":100,"oldScore":0})`) }}
     """
-<<<<<<< HEAD
-    And the table "answers" should remain unchanged
-    And the table "attempts" should remain unchanged
-=======
-    And the table "results" should stay unchanged
-    And the table "gradings" should stay unchanged
-    And the table "results_propagate" should be empty
-    And the table "results_propagate_sync" should be empty
->>>>>>> 0fb3b820
+    And the table "results" should remain unchanged
+    And the table "gradings" should remain unchanged
+    And the table "results_propagate" should be empty
+    And the table "results_propagate_sync" should be empty
 
   Scenario: The answer is not found
     Given "scoreToken" is a token signed by the task platform with the following payload:
@@ -383,12 +334,7 @@
       """
     Then the response code should be 403
     And the response error message should contain "The answer has been already graded or is not found"
-<<<<<<< HEAD
-    And the table "answers" should remain unchanged
-    And the table "attempts" should remain unchanged
-=======
-    And the table "results" should stay unchanged
-    And the table "gradings" should stay unchanged
-    And the table "results_propagate" should be empty
-    And the table "results_propagate_sync" should be empty
->>>>>>> 0fb3b820
+    And the table "results" should remain unchanged
+    And the table "gradings" should remain unchanged
+    And the table "results_propagate" should be empty
+    And the table "results_propagate_sync" should be empty