package items

import (
	"net/http"

	"github.com/go-chi/render"

	"github.com/France-ioi/AlgoreaBackend/app/database"
	"github.com/France-ioi/AlgoreaBackend/app/service"
	"github.com/France-ioi/AlgoreaBackend/app/structures"
)

type listItemStringNotInfo struct {
	// Nullable; only if `can_view` >= 'content'
	Subtitle *string `json:"subtitle"`
}

type listItemString struct {
	// required: true
	LanguageTag string `json:"language_tag"`
	// Nullable
	// required: true
	Title *string `json:"title"`
	// Nullable
	// required: true
	ImageURL *string `json:"image_url"`

	*listItemStringNotInfo
}

// only for visible items
type visibleChildItemString struct {
	*listItemString
}

type visibleChildItemFields struct {
	String visibleChildItemString `json:"string"`
	// only for visible items
	DefaultLanguageTag string `json:"default_language_tag"`

	// max among all attempts of the user (or of the team given in `{as_team_id}`)
	// (only for visible items)
	BestScore float32 `json:"best_score"`
	// only for visible items
	Results []structures.ItemResult `json:"results"`

	// items

	// only for visible items
<<<<<<< HEAD
	// enum: Chapter,Task,Skill
	Type string `json:"type"`
	// only for visible items
=======
>>>>>>> a1454b1a
	DisplayDetailsInParent bool `json:"display_details_in_parent"`
	// only for visible items
	// enum: None,All,AllButOne,Categories,One,Manual
	ValidationType string `json:"validation_type"`
	// only for visible items
	RequiresExplicitEntry bool `json:"requires_explicit_entry"`
	// only for visible items
	AllowsMultipleAttempts bool `json:"allows_multiple_attempts"`
	// only for visible items
	// enum: User,Team
	EntryParticipantType string `json:"entry_participant_type"`
	// Nullable, only for visible items
	// pattern: ^\d{1,3}:[0-5]?\d:[0-5]?\d$
	// example: 838:59:59
	Duration *string `json:"duration"`
	// only for visible items
	NoScore bool `json:"no_score"`

	// whether solving this item grants access to some items (visible or not)
	// (only for visible items)
	GrantsAccessToItems bool `json:"grants_access_to_items"`
}

// swagger:model childItem
type childItem struct {
	// required: true
	ID int64 `json:"id,string"`
	// required: true
	// enum: Chapter,Task,Skill
	Type string `json:"type"`

	// `items_items.order`
	// required: true
	Order int32 `json:"order"`
	// `items_items.category`
	// required: true
	// enum: Undefined,Discovery,Application,Validation,Challenge
	Category string `json:"category"`
	// `items_items.score_weight`
	// required: true
	ScoreWeight int8 `json:"score_weight"`
	// `items_items.content_view_propagation`
	// required: true
	// enum: none,as_info,as_content
	ContentViewPropagation string `json:"content_view_propagation"`
	// `items_items.upper_view_levels_propagation`
	// required: true
	// enum: use_content_view_propagation,as_content_with_descendants,as_is
	UpperViewLevelsPropagation string `json:"upper_view_levels_propagation"`
	// `items_items.grant_view_propagation`
	// required: true
	GrantViewPropagation bool `json:"grant_view_propagation"`
	// `items_items.watch_propagation`
	// required: true
	WatchPropagation bool `json:"watch_propagation"`
	// `items_items.edit_propagation`
	// required: true
	EditPropagation bool `json:"edit_propagation"`

	// required: true
	Permissions structures.ItemPermissions `json:"permissions"`

	WatchedGroup *itemWatchedGroupStat `json:"watched_group,omitempty"`

	*visibleChildItemFields
}

// RawListItem contains raw fields common for itemChildrenView & itemParentsView
type RawListItem struct {
	*RawCommonItemFields

	// from items_strings: in the user’s default language or (if not available) default language of the item
	StringLanguageTag string  `sql:"column:language_tag"`
	StringTitle       *string `sql:"column:title"`
	StringImageURL    *string `sql:"column:image_url"`
	StringSubtitle    *string `sql:"column:subtitle"`

	// items_items
	Category string
	Order    int32 `sql:"column:child_order"`

	// max from results of the current participant
	BestScore float32

	*RawItemResultFields
	*RawWatchedGroupStatFields
}

type rawListChildItem struct {
	*RawListItem

	// items_items
	ScoreWeight                int8
	ContentViewPropagation     string
	UpperViewLevelsPropagation string
	GrantViewPropagation       bool
	WatchPropagation           bool
	EditPropagation            bool

	// item_dependencies
	GrantsAccessToItems bool
}

// swagger:operation GET /items/{item_id}/children items itemChildrenView
// ---
// summary: Get item children
// description: Lists children of the specified item
//              and the current user's (or the team's given in `as_team_id`) interactions with them
//              (from tables `items`, `items_items`, `items_string`, `results`, `permissions_generated`)
//              within the context of the given `{attempt_id}`.
//              Only items visible to the current user (or to the `{as_team_id}` team) are shown.
//              If `{show_invisible_items}` = 1, items invisible to the current user (or to the `{as_team_id}` team) are shown too,
//              but with a limited set of fields.
//              If `{watched_group_id}` is given, some additional info about the given group's results on the items is shown.
//
//
//              * The current user (or the team given in `as_team_id`) should have at least 'content' permissions on the specified item
//                and a started result for it, otherwise the 'forbidden' response is returned.
//
//              * If `as_team_id` is given, it should be a user's parent team group,
//                otherwise the "forbidden" error is returned.
//
//              * If `{watched_group_id}` is given, the user should ba a manager of the group with the 'can_watch_members' permission,
//                otherwise the "forbidden" error is returned.
// parameters:
// - name: item_id
//   in: path
//   type: integer
//   format: int64
//   required: true
// - name: attempt_id
//   description: "`id` of an attempt for the item."
//   in: query
//   type: integer
//   required: true
// - name: show_invisible_items
//   in: query
//   description: If 1, show invisible items as well
//   type: integer
//   enum: [0,1]
//   default: 0
// - name: as_team_id
//   in: query
//   type: integer
// - name: watched_group_id
//   in: query
//   type: integer
// responses:
//   "200":
//     description: OK. Success response with item children data
//     schema:
//       type: array
//       items:
//         "$ref": "#/definitions/childItem"
//   "400":
//     "$ref": "#/responses/badRequestResponse"
//   "401":
//     "$ref": "#/responses/unauthorizedResponse"
//   "403":
//     "$ref": "#/responses/forbiddenResponse"
//   "500":
//     "$ref": "#/responses/internalErrorResponse"
func (srv *Service) getItemChildren(rw http.ResponseWriter, httpReq *http.Request) service.APIError {
	itemID, attemptID, participantID, user, watchedGroupID, watchedGroupIDSet, apiError :=
		srv.resolveGetParentsOrChildrenServiceParams(httpReq)
	if apiError != service.NoError {
		return apiError
	}

	requiredViewPermissionOnItems := "info"
	if len(httpReq.URL.Query()["show_invisible_items"]) > 0 {
		showInvisibleItems, err := service.ResolveURLQueryGetBoolField(httpReq, "show_invisible_items")
		if err != nil {
			return service.ErrInvalidRequest(err)
		}
		if showInvisibleItems {
			requiredViewPermissionOnItems = "none"
		}
	}

	store := srv.GetStore(httpReq)
	found, err := store.Permissions().
		MatchingGroupAncestors(participantID).
		WherePermissionIsAtLeast("view", "content").
		Joins("JOIN results ON results.participant_id = ? AND results.item_id = permissions.item_id", participantID).
		Where("permissions.item_id = ?", itemID).
		Where("results.attempt_id = ?", attemptID).
		Where("results.started").
		HasRows()
	service.MustNotBeError(err)
	if !found {
		return service.InsufficientAccessRightsError
	}

	var rawData []rawListChildItem
	service.MustNotBeError(
		constructItemChildrenQuery(store, itemID, participantID, requiredViewPermissionOnItems, attemptID, watchedGroupIDSet, watchedGroupID,
			`items.allows_multiple_attempts, category, score_weight, content_view_propagation,
				upper_view_levels_propagation, grant_view_propagation, watch_propagation, edit_propagation,
				items.id, items.type, items.default_language_tag,
				validation_type, display_details_in_parent, duration, entry_participant_type, no_score,
				IFNULL(can_view_generated_value, 1) AS can_view_generated_value,
				IFNULL(can_grant_view_generated_value, 1) AS can_grant_view_generated_value,
				IFNULL(can_watch_generated_value, 1) AS can_watch_generated_value,
				IFNULL(can_edit_generated_value, 1) AS can_edit_generated_value,
				IFNULL(is_owner_generated, 0) is_owner_generated,
				IFNULL(
					(SELECT MAX(results.score_computed) AS best_score
					FROM results
					WHERE results.item_id = items.id AND results.participant_id = ?), 0) AS best_score,
				child_order,
				EXISTS(SELECT 1 FROM item_dependencies WHERE item_id = items.id AND grant_content_view) AS grants_access_to_items`,
			[]interface{}{participantID},
			`COALESCE(user_strings.language_tag, default_strings.language_tag) AS language_tag,
			 IF(user_strings.language_tag IS NULL, default_strings.title, user_strings.title) AS title,
			 IF(user_strings.image_url IS NULL, default_strings.image_url, user_strings.image_url) AS image_url,
			 IF(user_strings.language_tag IS NULL, default_strings.subtitle, user_strings.subtitle) AS subtitle`).
			JoinsUserAndDefaultItemStrings(user).
			Scan(&rawData).Error())

	response := childItemsFromRawData(rawData, watchedGroupIDSet, store.PermissionsGranted())

	render.Respond(rw, httpReq, response)
	return service.NoError
}

func constructItemChildrenQuery(dataStore *database.DataStore, parentItemID, groupID int64, requiredViewPermissionOnItems string,
	attemptID int64, watchedGroupIDSet bool, watchedGroupID int64, columnList string, columnListValues []interface{},
	externalColumnList string) *database.DB {
	return constructItemListQuery(
		dataStore, groupID, requiredViewPermissionOnItems, watchedGroupIDSet, watchedGroupID, columnList, columnListValues,
		externalColumnList,
		func(db *database.DB) *database.DB {
			return db.Joins("JOIN items_items ON items_items.parent_item_id = ? AND items_items.child_item_id = items.id", parentItemID)
		},
		func(db *database.DB) *database.DB {
			return db.Joins("JOIN items_items ON items_items.child_item_id = item_id").
				Where("items_items.parent_item_id = ?", parentItemID)
		},
		func(db *database.DB) *database.DB {
			return db.
				Where(
					"WHERE attempts.id IS NULL OR IF(attempts.root_item_id <=> results.item_id, attempts.parent_attempt_id, attempts.id) = ?",
					attemptID)
		})
}

func childItemsFromRawData(
	rawData []rawListChildItem, watchedGroupIDSet bool, permissionGrantedStore *database.PermissionGrantedStore) []childItem {
	result := make([]childItem, 0, len(rawData))
	var currentChild *childItem
	for index := range rawData {
		if index == 0 || rawData[index].ID != rawData[index-1].ID {
			child := childItem{
				ID:                         rawData[index].ID,
				Order:                      rawData[index].Order,
				Category:                   rawData[index].Category,
				Type:                       rawData[index].Type,
				ScoreWeight:                rawData[index].ScoreWeight,
				ContentViewPropagation:     rawData[index].ContentViewPropagation,
				UpperViewLevelsPropagation: rawData[index].UpperViewLevelsPropagation,
				GrantViewPropagation:       rawData[index].GrantViewPropagation,
				WatchPropagation:           rawData[index].WatchPropagation,
				EditPropagation:            rawData[index].EditPropagation,
				Permissions:                *rawData[index].AsItemPermissions(permissionGrantedStore),
			}
			if rawData[index].CanViewGeneratedValue >= permissionGrantedStore.ViewIndexByName("info") {
				child.visibleChildItemFields = &visibleChildItemFields{
					String: visibleChildItemString{&listItemString{
						LanguageTag: rawData[index].StringLanguageTag,
						Title:       rawData[index].StringTitle,
						ImageURL:    rawData[index].StringImageURL,
					}},
					DefaultLanguageTag:     rawData[index].DefaultLanguageTag,
					BestScore:              rawData[index].BestScore,
					Results:                make([]structures.ItemResult, 0, 1),
					DisplayDetailsInParent: rawData[index].DisplayDetailsInParent,
					ValidationType:         rawData[index].ValidationType,
					RequiresExplicitEntry:  rawData[index].RequiresExplicitEntry,
					AllowsMultipleAttempts: rawData[index].AllowsMultipleAttempts,
					EntryParticipantType:   rawData[index].EntryParticipantType,
					Duration:               rawData[index].Duration,
					NoScore:                rawData[index].NoScore,
					GrantsAccessToItems:    rawData[index].GrantsAccessToItems,
				}
			}
			if rawData[index].CanViewGeneratedValue >= permissionGrantedStore.ViewIndexByName("content") {
				child.String.listItemStringNotInfo = &listItemStringNotInfo{Subtitle: rawData[index].StringSubtitle}
			}
			child.WatchedGroup = rawData[index].RawWatchedGroupStatFields.asItemWatchedGroupStat(watchedGroupIDSet, permissionGrantedStore)
			result = append(result, child)
			currentChild = &result[len(result)-1]
		}

		itemResult := rawData[index].asItemResult()
		if currentChild.visibleChildItemFields != nil && itemResult != nil {
			currentChild.Results = append(currentChild.Results, *itemResult)
		}
	}
	return result
}<|MERGE_RESOLUTION|>--- conflicted
+++ resolved
@@ -47,12 +47,6 @@
 	// items
 
 	// only for visible items
-<<<<<<< HEAD
-	// enum: Chapter,Task,Skill
-	Type string `json:"type"`
-	// only for visible items
-=======
->>>>>>> a1454b1a
 	DisplayDetailsInParent bool `json:"display_details_in_parent"`
 	// only for visible items
 	// enum: None,All,AllButOne,Categories,One,Manual
