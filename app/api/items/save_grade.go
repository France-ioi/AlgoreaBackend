--- conflicted
+++ resolved
@@ -102,25 +102,17 @@
 					ELSE ?
 				END, score_computed, 0), 100)`, score, score)
 	values := []interface{}{
-<<<<<<< HEAD
-		1,
-		// store the old value into a temporary variable
-		gorm.Expr("(@old_latest_answer_at:=latest_answer_at)"),
-		// use latest_answer_at to store the answer's submission time
-		gorm.Expr("(SELECT created_at FROM answers WHERE id = ? FOR UPDATE)", requestData.ScoreToken.Converted.UserAnswerID),
-=======
 		requestData.ScoreToken.Converted.UserAnswerID, // for join
 		1, // tasks_tried
-		gorm.Expr("GREATEST(users_answers.submitted_at, IFNULL(latest_answer_at, users_answers.submitted_at))"), // latest_answer_at
->>>>>>> 414b94a5
+		gorm.Expr("GREATEST(answers.created_at, IFNULL(latest_answer_at, answers.created_at))"), // latest_answer_at
 		// for score_computed we compare patched scores
 		gorm.Expr(`
 			CASE
 			  -- New best score or no time saved yet
 				-- Note that when the score = 0, score_obtained_at is the time of the first submission
-				WHEN score_obtained_at IS NULL OR score_computed < ? THEN users_answers.submitted_at
+				WHEN score_obtained_at IS NULL OR score_computed < ? THEN answers.created_at
 				-- We may get the result of an earlier submission after one with the same score
-				WHEN score_computed = ? THEN LEAST(score_obtained_at, users_answers.submitted_at)
+				WHEN score_computed = ? THEN LEAST(score_obtained_at, answers.created_at)
 				-- New score if lower than the best score
 				ELSE score_obtained_at
 			END`, newScoreExpression, newScoreExpression), // score_obtained_at
@@ -130,13 +122,13 @@
 	if validated {
 		// Item was validated
 		columnsToUpdate = append(columnsToUpdate, "validated_at")
-		values = append(values, gorm.Expr("LEAST(IFNULL(validated_at, users_answers.submitted_at), users_answers.submitted_at)"))
+		values = append(values, gorm.Expr("LEAST(IFNULL(validated_at, answers.created_at), answers.created_at)"))
 	}
 
 	updateExpr := "SET " + strings.Join(columnsToUpdate, " = ?, ") + " = ?"
 	values = append(values, requestData.TaskToken.Converted.AttemptID)
 	service.MustNotBeError(
-		store.DB.Exec("UPDATE groups_attempts JOIN users_answers ON users_answers.id = ? "+ // nolint:gosec
+		store.DB.Exec("UPDATE groups_attempts JOIN answers ON answers.id = ? "+ // nolint:gosec
 			updateExpr+" WHERE groups_attempts.id = ?", values...).Error()) // nolint:gosec
 	service.MustNotBeError(store.GroupAttempts().ComputeAllGroupAttempts())
 	return validated, true
