Feature: Save grading result
  Background:
    Given the database has the following users:
      | login | group_id |
      | john  | 101      |
    And the database has the following table 'groups_ancestors':
      | ancestor_group_id | child_group_id | is_self |
      | 101               | 101            | 1       |
    And the database has the following table 'groups_groups':
      | id | parent_group_id | child_group_id |
      | 15 | 22              | 13             |
    And the database has the following table 'platforms':
      | id | uses_tokens | regexp                                             | public_key                |
      | 10 | 1           | http://taskplatform.mblockelet.info/task.html\?.*  | {{taskPlatformPublicKey}} |
      | 20 | 0           | http://taskplatform1.mblockelet.info/task.html\?.* |                           |
    And the database has the following table 'items':
      | id | platform_id | url                                                                     | validation_type |
      | 50 | 10          | http://taskplatform.mblockelet.info/task.html?taskId=403449543672183936 | All             |
      | 60 | 10          | http://taskplatform.mblockelet.info/task.html?taskId=403449543672183937 | All             |
      | 10 | null        | null                                                                    | AllButOne       |
      | 70 | 20          | http://taskplatform1.mblockelet.info/task.html?taskId=4034495436721839  | All             |
    And the database has the following table 'item_unlocking_rules':
      | unlocking_item_id | unlocked_item_id | score |
      | 60                | 50               | 98    |
    And the database has the following table 'items_items':
      | parent_item_id | child_item_id | child_order |
      | 10             | 50            | 0           |
      | 10             | 60            | 1           |
    And the database has the following table 'items_ancestors':
      | ancestor_item_id | child_item_id |
      | 10               | 50            |
      | 10               | 60            |
    And the database has the following table 'permissions_generated':
      | group_id | item_id | can_view_generated |
      | 101      | 50      | content            |
      | 101      | 60      | content            |
      | 101      | 70      | content            |
    And time is frozen

  Scenario: User is able to save the grading result with a high score and attempt_id
    Given I am the user with id "101"
    And the database has the following table 'groups_attempts':
      | id  | group_id | item_id | hints_requested        | order |
      | 100 | 101      | 50      | [0,  1, "hint" , null] | 1     |
      | 101 | 101      | 60      | [0,  1, "hint" , null] | 2     |
      | 102 | 101      | 10      | null                   | 1     |
    And the database has the following table 'answers':
      | id  | author_id | attempt_id | submitted_at        |
      | 123 | 101       | 100        | 2017-05-29 06:38:38 |
      | 124 | 101       | 101        | 2017-05-29 06:38:38 |
    And the database has the following table 'users_items':
      | user_id | item_id | active_attempt_id |
      | 101     | 50      | 100               |
      | 101     | 60      | 101               |
    And the following token "priorUserTaskToken" signed by the app is distributed:
      """
      {
        "idUser": "101",
        "idItemLocal": "50",
        "idAttempt": "100",
        "randomSeed": "456",
        "itemURL": "http://taskplatform.mblockelet.info/task.html?taskId=403449543672183936",
        "platformName": "{{app().TokenConfig.PlatformName}}"
      }
      """
    And the following token "scoreToken" signed by the task platform is distributed:
      """
      {
        "idUser": "101",
        "idItemLocal": "50",
        "idAttempt": "100",
        "itemUrl": "http://taskplatform.mblockelet.info/task.html?taskId=403449543672183936",
        "score": "100",
        "idUserAnswer": "123"
      }
      """
    When I send a POST request to "/items/save-grade" with the following body:
      """
      {
        "task_token": "{{priorUserTaskToken}}",
        "score_token": "{{scoreToken}}"
      }
      """
    Then the response code should be 201
    And the response body decoded as "SaveGradeResponse" should be, in JSON:
      """
      {
        "data": {
          "task_token": {
            "date": "{{currentTimeInFormat("02-01-2006")}}",
            "idUser": "101",
            "idItemLocal": "50",
            "idAttempt": "100",
            "randomSeed": "456",
            "itemUrl": "http://taskplatform.mblockelet.info/task.html?taskId=403449543672183936",
            "platformName": "{{app().TokenConfig.PlatformName}}"
          },
          "validated": true
        },
        "message": "created",
        "success": true
      }
      """
    And the table "answers" should be:
      | id  | author_id | score | validated | ABS(TIMESTAMPDIFF(SECOND, graded_at, NOW())) < 3 |
      | 123 | 101       | 100   | 1         | 1                                                |
      | 124 | 101       | null  | null      | null                                             |
    And the table "users_items" should be:
      | user_id | item_id |
      | 101     | 50      |
      | 101     | 60      |
    And the table "groups_attempts" should be:
      | id  | score_computed | tasks_tried | validated | result_propagation_state | latest_activity_at | latest_answer_at    | score_obtained_at   | validated_at        |
      | 100 | 100            | 1           | 1         | done                     | null               | 2017-05-29 06:38:38 | 2017-05-29 06:38:38 | 2017-05-29 06:38:38 |
      | 101 | 0              | 0           | 0         | done                     | null               | null                | null                | null                |
      | 102 | 50             | 1           | 1         | done                     | null               | null                | null                | 2017-05-29 06:38:38 |

  Scenario Outline: User is able to save the grading result with a low score and idAttempt
    Given I am the user with id "101"
    And the database has the following table 'groups_attempts':
      | id  | group_id | item_id | hints_requested        | order | score_edit_rule   | score_edit_value   |
      | 100 | 101      | 50      | [0,  1, "hint" , null] | 1     | <score_edit_rule> | <score_edit_value> |
      | 101 | 101      | 60      | [0,  1, "hint" , null] | 2     | null              | null               |
      | 102 | 101      | 10      | null                   | 1     | null              | null               |
    And the database has the following table 'answers':
      | id  | author_id | attempt_id | submitted_at        |
      | 123 | 101       | 100        | 2017-05-29 06:38:38 |
      | 124 | 101       | 101        | 2017-05-29 06:38:38 |
    And the database has the following table 'users_items':
      | user_id | item_id | active_attempt_id |
      | 101     | 50      | 100               |
      | 101     | 60      | 101               |
    And the following token "priorUserTaskToken" signed by the app is distributed:
      """
      {
        "idUser": "101",
        "idItemLocal": "50",
        "idAttempt": "100",
        "itemURL": "http://taskplatform.mblockelet.info/task.html?taskId=403449543672183936",
        "platformName": "{{app().TokenConfig.PlatformName}}"
      }
      """
    And the following token "scoreToken" signed by the task platform is distributed:
      """
      {
        "idUser": "101",
        "idItemLocal": "50",
        "idAttempt": "100",
        "itemUrl": "http://taskplatform.mblockelet.info/task.html?taskId=403449543672183936",
        "score": "<score>",
        "idUserAnswer": "123"
      }
      """
    When I send a POST request to "/items/save-grade" with the following body:
      """
      {
        "task_token": "{{priorUserTaskToken}}",
        "score_token": "{{scoreToken}}"
      }
      """
    Then the response code should be 201
    And the response body decoded as "SaveGradeResponse" should be, in JSON:
      """
      {
        "data": {
          "task_token": {
            "date": "{{currentTimeInFormat("02-01-2006")}}",
            "idUser": "101",
            "idItemLocal": "50",
            "idAttempt": "100",
            "randomSeed": "",
            "itemUrl": "http://taskplatform.mblockelet.info/task.html?taskId=403449543672183936",
            "platformName": "{{app().TokenConfig.PlatformName}}"
          },
          "validated": false
        },
        "message": "created",
        "success": true
      }
      """
    And the table "answers" should be:
      | id  | author_id | score   | validated | ABS(TIMESTAMPDIFF(SECOND, graded_at, NOW())) < 3 |
      | 123 | 101       | <score> | 0         | 1                                                |
      | 124 | 101       | null    | null      | null                                             |
    And the table "users_items" should be:
      | user_id | item_id |
      | 101     | 50      |
      | 101     | 60      |
    And the table "groups_attempts" should be:
      | id  | score_computed   | tasks_tried | validated | result_propagation_state | latest_activity_at | latest_answer_at    | score_obtained_at   | validated_at |
      | 100 | <score_computed> | 1           | 0         | done                     | null               | 2017-05-29 06:38:38 | 2017-05-29 06:38:38 | null         |
      | 101 | 0                | 0           | 0         | done                     | null               | null                | null                | null         |
      | 102 | <parent_score>   | 1           | 0         | done                     | null               | null                | null                | null         |
  Examples:
    | score | score_edit_rule | score_edit_value | score_computed | parent_score |
    | 99    | null            | null             | 99             | 49.5         |
    | 89    | set             | 10               | 10             | 5            |
    | 89    | set             | -10              | 0              | 0            |
    | 79    | diff            | -10              | 69             | 34.5         |
    | 79    | diff            | -80              | 0              | 0            |
    | 79    | diff            | 80               | 100            | 50           |

  Scenario: User is able to save the grading result with a low score, but still obtaining a key (with idAttempt)
    Given I am the user with id "101"
    And the database has the following table 'groups_attempts':
      | id  | group_id | item_id | score_obtained_at   | order |
      | 100 | 101      | 50      | 2017-04-29 06:38:38 | 1     |
      | 101 | 101      | 60      | 2017-05-29 06:38:38 | 2     |
    And the database has the following table 'answers':
      | id  | author_id | attempt_id | submitted_at        |
      | 123 | 101       | 100        | 2017-05-29 06:38:38 |
      | 124 | 101       | 101        | 2017-05-29 06:38:38 |
    And the database has the following table 'users_items':
      | user_id | item_id | active_attempt_id |
      | 101     | 50      | 100               |
      | 101     | 60      | 101               |
    And the following token "priorUserTaskToken" signed by the app is distributed:
      """
      {
        "idUser": "101",
        "idItemLocal": "60",
        "idAttempt": "100",
        "itemURL": "http://taskplatform.mblockelet.info/task.html?taskId=403449543672183937",
        "platformName": "{{app().TokenConfig.PlatformName}}"
      }
      """
    And the following token "scoreToken" signed by the task platform is distributed:
      """
      {
        "idUser": "101",
        "idItemLocal": "60",
        "idAttempt": "100",
        "itemUrl": "http://taskplatform.mblockelet.info/task.html?taskId=403449543672183937",
        "score": "99",
        "idUserAnswer": "124"
      }
      """
    When I send a POST request to "/items/save-grade" with the following body:
      """
      {
        "task_token": "{{priorUserTaskToken}}",
        "score_token": "{{scoreToken}}"
      }
      """
    Then the response code should be 201
    And the response body decoded as "SaveGradeResponse" should be, in JSON:
      """
      {
        "data": {
          "task_token": {
            "date": "{{currentTimeInFormat("02-01-2006")}}",
            "idUser": "101",
            "idItemLocal": "60",
            "idAttempt": "100",
            "randomSeed": "",
            "itemUrl": "http://taskplatform.mblockelet.info/task.html?taskId=403449543672183937",
            "platformName": "{{app().TokenConfig.PlatformName}}"
          },
          "validated": false
        },
        "message": "created",
        "success": true
      }
      """
    And the table "answers" should be:
      | id  | author_id | score | validated | ABS(TIMESTAMPDIFF(SECOND, graded_at, NOW())) < 3 |
      | 123 | 101       | null  | null      | null                                             |
      | 124 | 101       | 99    | 0         | 1                                                |
    And the table "users_items" should be:
      | user_id | item_id |
      | 101     | 50      |
      | 101     | 60      |
    And the table "groups_attempts" should be:
      | id  | score_computed | tasks_tried | validated | result_propagation_state | latest_activity_at | latest_answer_at    | score_obtained_at   | validated_at |
      | 100 | 99             | 1           | 0         | done                     | null               | 2017-05-29 06:38:38 | 2017-05-29 06:38:38 | null         |
      | 101 | 0              | 0           | 0         | done                     | null               | null                | 2017-05-29 06:38:38 | null         |

  Scenario Outline: Should keep previous score if it is greater
    Given I am the user with id "101"
    And the database has the following table 'answers':
      | id  | author_id | attempt_id | score | submitted_at        |
      | 123 | 101       | 100        | 5     | 2018-05-29 06:38:38 |
      | 124 | 101       | 101        | null  | 2018-05-29 06:38:38 |
      | 125 | 101       | 100        | 20    | 2018-05-29 06:38:38 |
    And the database has the following table 'groups_attempts':
      | id  | group_id | item_id | score_computed | score_obtained_at   | order | score_edit_rule   | score_edit_value   |
      | 100 | 101      | 50      | 20             | 2018-05-29 06:38:38 | 1     | <score_edit_rule> | <score_edit_value> |
      | 101 | 101      | 60      | 20             | 2018-05-29 06:38:38 | 2     | null              | null               |
    And the database has the following table 'users_items':
      | user_id | item_id | active_attempt_id |
      | 101     | 50      | 100               |
      | 101     | 60      | 101               |
    And the following token "priorUserTaskToken" signed by the app is distributed:
      """
      {
        "idUser": "101",
        "idItemLocal": "60",
        "idAttempt": "100",
        "itemURL": "http://taskplatform.mblockelet.info/task.html?taskId=403449543672183937",
        "platformName": "{{app().TokenConfig.PlatformName}}"
      }
      """
    And the following token "scoreToken" signed by the task platform is distributed:
      """
      {
        "idUser": "101",
        "idItemLocal": "60",
        "idAttempt": "100",
        "itemUrl": "http://taskplatform.mblockelet.info/task.html?taskId=403449543672183937",
        "score": "<score>",
        "idUserAnswer": "124"
      }
      """
    When I send a POST request to "/items/save-grade" with the following body:
      """
      {
        "task_token": "{{priorUserTaskToken}}",
        "score_token": "{{scoreToken}}"
      }
      """
    Then the response code should be 201
    And the response body decoded as "SaveGradeResponse" should be, in JSON:
      """
      {
        "data": {
          "task_token": {
            "date": "{{currentTimeInFormat("02-01-2006")}}",
            "idUser": "101",
            "idItemLocal": "60",
            "idAttempt": "100",
            "itemUrl": "http://taskplatform.mblockelet.info/task.html?taskId=403449543672183937",
            "randomSeed": "",
            "platformName": "{{app().TokenConfig.PlatformName}}"
          },
          "validated": false
        },
        "message": "created",
        "success": true
      }
      """
    And the table "answers" should be:
      | id  | author_id | score   | validated | ABS(TIMESTAMPDIFF(SECOND, graded_at, NOW())) < 3 |
      | 123 | 101       | 5       | null      | null                                             |
      | 124 | 101       | <score> | 0         | 1                                                |
      | 125 | 101       | 20      | null      | null                                             |
    And the table "users_items" should be:
      | user_id | item_id |
      | 101     | 50      |
      | 101     | 60      |
    And the table "groups_attempts" should stay unchanged
    Examples:
      | score | score_edit_rule | score_edit_value |
      | 19    | null            | null             |
      | 19    | set             | 10               |
      | 19    | set             | -10              |
      | 20    | diff            | -1               |
      | 15    | diff            | -80              |

  Scenario: Should keep previous validated_at & latest_answer_at if they are earlier
    Given I am the user with id "101"
    And the database has the following table 'groups_attempts':
<<<<<<< HEAD
      | id  | group_id | item_id | validated_at        | order |
      | 100 | 101      | 50      | 2018-05-29 06:38:38 | 1     |
      | 101 | 101      | 60      | 2018-05-29 06:38:38 | 2     |
    And the database has the following table 'answers':
      | id  | author_id | attempt_id | submitted_at        |
      | 123 | 101       | 100        | 2017-05-29 06:38:38 |
      | 124 | 101       | 101        | 2017-05-29 06:38:38 |
=======
      | id  | group_id | item_id | validated_at        | latest_answer_at    | order |
      | 100 | 101      | 50      | 2016-05-29 06:38:37 | 2018-05-29 06:38:37 | 1     |
      | 101 | 101      | 60      | 2018-05-29 06:38:37 | 2018-05-29 06:38:37 | 2     |
    And the database has the following table 'users_answers':
      | id  | user_id | attempt_id | submitted_at        |
      | 123 | 101     | 100        | 2017-05-29 06:38:38 |
      | 124 | 101     | 101        | 2017-05-29 06:38:38 |
>>>>>>> 1e39dd23
    And the database has the following table 'users_items':
      | user_id | item_id | active_attempt_id |
      | 101     | 50      | 100               |
      | 101     | 60      | 101               |
    And the following token "priorUserTaskToken" signed by the app is distributed:
      """
      {
        "idUser": "101",
        "idItemLocal": "60",
        "idAttempt": "100",
        "itemURL": "http://taskplatform.mblockelet.info/task.html?taskId=403449543672183937",
        "platformName": "{{app().TokenConfig.PlatformName}}"
      }
      """
    And the following token "scoreToken" signed by the task platform is distributed:
      """
      {
        "idUser": "101",
        "idItemLocal": "60",
        "idAttempt": "100",
        "itemUrl": "http://taskplatform.mblockelet.info/task.html?taskId=403449543672183937",
        "score": "100",
        "idUserAnswer": "124"
      }
      """
    When I send a POST request to "/items/save-grade" with the following body:
      """
      {
        "task_token": "{{priorUserTaskToken}}",
        "score_token": "{{scoreToken}}"
      }
      """
    Then the response code should be 201
    And the response body decoded as "SaveGradeResponse" should be, in JSON:
      """
      {
        "data": {
          "task_token": {
            "date": "{{currentTimeInFormat("02-01-2006")}}",
            "idUser": "101",
            "idItemLocal": "60",
            "idAttempt": "100",
            "itemUrl": "http://taskplatform.mblockelet.info/task.html?taskId=403449543672183937",
            "randomSeed": "",
            "platformName": "{{app().TokenConfig.PlatformName}}"
          },
          "validated": true
        },
        "message": "created",
        "success": true
      }
      """
    And the table "answers" should be:
      | id  | author_id | score | validated | ABS(TIMESTAMPDIFF(SECOND, graded_at, NOW())) < 3 |
      | 123 | 101       | null  | null      | null                                             |
      | 124 | 101       | 100   | 1         | 1                                                |
    And the table "users_items" should be:
      | user_id | item_id |
      | 101     | 50      |
      | 101     | 60      |
    And the table "groups_attempts" should stay unchanged

  Scenario: Should set bAccessSolutions=1 if the task has been validated
    Given I am the user with id "101"
    And the database has the following table 'groups_attempts':
      | id  | group_id | item_id | validated_at        | order |
      | 100 | 101      | 50      | 2018-05-29 06:38:38 | 1     |
    And the database has the following table 'answers':
      | id  | author_id | attempt_id | submitted_at        |
      | 123 | 101       | 100        | 2017-05-29 06:38:38 |
    And the following token "priorUserTaskToken" signed by the app is distributed:
      """
      {
        "idUser": "101",
        "idItemLocal": "50",
        "idAttempt": "100",
        "itemURL": "http://taskplatform.mblockelet.info/task.html?taskId=403449543672183936",
        "bAccessSolutions": false,
        "platformName": "{{app().TokenConfig.PlatformName}}"
      }
      """
    And the following token "scoreToken" signed by the task platform is distributed:
      """
      {
        "idUser": "101",
        "idItemLocal": "50",
        "idAttempt": "100",
        "itemUrl": "http://taskplatform.mblockelet.info/task.html?taskId=403449543672183936",
        "score": "100",
        "idUserAnswer": "123"
      }
      """
    When I send a POST request to "/items/save-grade" with the following body:
      """
      {
        "task_token": "{{priorUserTaskToken}}",
        "score_token": "{{scoreToken}}"
      }
      """
    Then the response code should be 201
    And the response body decoded as "SaveGradeResponse" should be, in JSON:
      """
      {
        "data": {
          "task_token": {
            "date": "{{currentTimeInFormat("02-01-2006")}}",
            "idUser": "101",
            "idItemLocal": "50",
            "idAttempt": "100",
            "itemUrl": "http://taskplatform.mblockelet.info/task.html?taskId=403449543672183936",
            "randomSeed": "",
            "bAccessSolutions": true,
            "platformName": "{{app().TokenConfig.PlatformName}}"
          },
          "validated": true
        },
        "message": "created",
        "success": true
      }
      """

  Scenario: Platform doesn't support tokens
    Given I am the user with id "101"
    And the database has the following table 'groups_attempts':
      | id  | group_id | item_id | validated_at        | order |
      | 100 | 101      | 70      | 2018-05-29 06:38:38 | 2     |
    And the database has the following table 'answers':
      | id  | author_id | attempt_id | submitted_at        |
      | 125 | 101       | 100        | 2017-05-29 06:38:38 |
    And the following token "priorUserTaskToken" signed by the app is distributed:
      """
      {
        "idUser": "101",
        "idItemLocal": "70",
        "idAttempt": "100",
        "itemURL": "http://taskplatform1.mblockelet.info/task.html?taskId=4034495436721839",
        "platformName": "{{app().TokenConfig.PlatformName}}"
      }
      """
    And the following token "answerToken" signed by the app is distributed:
      """
      {
        "idUser": "101",
        "idItemLocal": "70",
        "idAttempt": "100",
        "itemURL": "http://taskplatform1.mblockelet.info/task.html?taskId=4034495436721839",
        "idUserAnswer": "125",
        "platformName": "{{app().TokenConfig.PlatformName}}"
      }
      """
    When I send a POST request to "/items/save-grade" with the following body:
      """
      {
        "task_token": "{{priorUserTaskToken}}",
        "score": 100.0,
        "answer_token": "{{answerToken}}"
      }
      """
    Then the response code should be 201
    And the response body decoded as "SaveGradeResponse" should be, in JSON:
      """
      {
        "data": {
          "task_token": {
            "date": "{{currentTimeInFormat("02-01-2006")}}",
            "idUser": "101",
            "idItemLocal": "70",
            "idAttempt": "100",
            "itemUrl": "http://taskplatform1.mblockelet.info/task.html?taskId=4034495436721839",
            "randomSeed": "",
            "platformName": "{{app().TokenConfig.PlatformName}}"
          },
          "validated": true
        },
        "message": "created",
        "success": true
      }
      """<|MERGE_RESOLUTION|>--- conflicted
+++ resolved
@@ -359,23 +359,13 @@
   Scenario: Should keep previous validated_at & latest_answer_at if they are earlier
     Given I am the user with id "101"
     And the database has the following table 'groups_attempts':
-<<<<<<< HEAD
-      | id  | group_id | item_id | validated_at        | order |
-      | 100 | 101      | 50      | 2018-05-29 06:38:38 | 1     |
-      | 101 | 101      | 60      | 2018-05-29 06:38:38 | 2     |
+      | id  | group_id | item_id | validated_at        | latest_answer_at    | order |
+      | 100 | 101      | 50      | 2016-05-29 06:38:37 | 2018-05-29 06:38:37 | 1     |
+      | 101 | 101      | 60      | 2018-05-29 06:38:37 | 2018-05-29 06:38:37 | 2     |
     And the database has the following table 'answers':
       | id  | author_id | attempt_id | submitted_at        |
       | 123 | 101       | 100        | 2017-05-29 06:38:38 |
       | 124 | 101       | 101        | 2017-05-29 06:38:38 |
-=======
-      | id  | group_id | item_id | validated_at        | latest_answer_at    | order |
-      | 100 | 101      | 50      | 2016-05-29 06:38:37 | 2018-05-29 06:38:37 | 1     |
-      | 101 | 101      | 60      | 2018-05-29 06:38:37 | 2018-05-29 06:38:37 | 2     |
-    And the database has the following table 'users_answers':
-      | id  | user_id | attempt_id | submitted_at        |
-      | 123 | 101     | 100        | 2017-05-29 06:38:38 |
-      | 124 | 101     | 101        | 2017-05-29 06:38:38 |
->>>>>>> 1e39dd23
     And the database has the following table 'users_items':
       | user_id | item_id | active_attempt_id |
       | 101     | 50      | 100               |
