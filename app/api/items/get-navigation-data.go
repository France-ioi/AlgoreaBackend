package items

import (
	"errors"
	"fmt"
	"net/http"
	"strconv"

	"github.com/go-chi/chi"
	"github.com/go-chi/render"

	"github.com/France-ioi/AlgoreaBackend/app/service"
)

// GetItemRequest .
type GetItemRequest struct {
	ID int64 `json:"id"`
}

type navigationItemUser struct {
	Score     						float32	`json:"score"`
	Validated     				bool	  `json:"validated"`
	Finished    					bool	  `json:"finished"`
	KeyObtained 					bool 	  `json:"key_obtained"`
	SubmissionsAttempts   int64   `json:"submissions_attempts"`
	StartDate             string  `json:"start_date"` // iso8601 str
	ValidationDate        string  `json:"validation_date"` // iso8601 str
	FinishDate            string  `json:"finish_date"` // iso8601 str
}

type navigationItemAccessRights struct {
	FullAccess						bool		`json:"full_access"`
	PartialAccess					bool		`json:"partial_access"`
	GrayAccess  					bool		`json:"gray_access"`
}

type navigationItemString struct {
	// title (from items_strings) in the user’s default language or (if not available) default language of the item
	Title         				string  `json:"title"`
}

type navigationItemCommonFields struct {
	ID                		int64   `json:"id"`
	Type              		string  `json:"type"`
	TransparentFolder 		bool	  `json:"transparent_folder"`
	// whether items.idItemUnlocked is empty
	HasUnlockedItems  		bool    `json:"has_unlocked_items"`

	String                navigationItemString `json:"string"`
	User                  navigationItemUser `json:"user"`
	AccessRights          navigationItemAccessRights `json:"access_rights"`

	Children							[]navigationItemChild `json:"children,omitempty"`
}

type navigationDataResponse struct {
	*navigationItemCommonFields
}

type navigationItemChild struct {
	*navigationItemCommonFields

	Order 						int64 `json:"order"`
	AccessRestricted  bool  `json:"access_restricted"`
}

// Bind .
func (req *GetItemRequest) Bind(r *http.Request) error {
	strItemID := chi.URLParam(r, "itemID")
	itemID, err := strconv.ParseInt(strItemID, 10, 64)
	if err != nil {
		return fmt.Errorf("missing itemID")
	}
	req.ID = itemID
	return nil
}

func (srv *Service) getNavigationData(rw http.ResponseWriter, httpReq *http.Request) service.APIError {
	req := &GetItemRequest{}
	if err := req.Bind(httpReq); err != nil {
		return service.ErrInvalidRequest(err)
	}

<<<<<<< HEAD
	user := srv.GetUser(httpReq)
	rawData, err := srv.Store.Items().GetRawNavigationData(req.ID, user.UserID, user.DefaultLanguageID(), user)
=======
	user := srv.getUser(httpReq)
	rawData, err := getRawNavigationData(srv.Store, req.ID, user.UserID, user.DefaultLanguageID(), user)
>>>>>>> 68ca8945
	if err != nil {
		return service.ErrUnexpected(err)
	}

	if len(*rawData) == 0 || (*rawData)[0].ID != req.ID  {
		return service.ErrForbidden(errors.New("insufficient access rights on given item id"))
	}

	response := navigationDataResponse{
		srv.fillNavigationCommonFieldsWithDBData(&(*rawData)[0]),
	}
	idMap := map[int64]*rawNavigationItem{}
	for index := range *rawData {
		idMap[(*rawData)[index].ID] = &(*rawData)[index]
	}
	idsToResponseData := map[int64]*navigationItemCommonFields{req.ID: response.navigationItemCommonFields}
	srv.fillNavigationSubtreeWithChildren(rawData, idMap, idsToResponseData)

	render.Respond(rw, httpReq, response)
	return service.NoError
}

func (srv *Service) fillNavigationSubtreeWithChildren(rawData *[]rawNavigationItem,
	idMap map[int64]*rawNavigationItem,
	idsToResponseData map[int64]*navigationItemCommonFields) {
	for index, item := range *rawData {
		if index == 0 {
			continue
		}

		parentItem, hasParentItem := idMap[item.IDItemParent]
		if !hasParentItem ||
			(!parentItem.FullAccess && !parentItem.PartialAccess) {
			continue // The parent item is grayed
		}

		if parentItemCommonFields, ok := idsToResponseData[item.IDItemParent]; ok {
			child := navigationItemChild{
				navigationItemCommonFields: srv.fillNavigationCommonFieldsWithDBData(&item),
				Order:                      item.Order,
				AccessRestricted:           item.AccessRestricted,
			}
			idsToResponseData[child.ID] = child.navigationItemCommonFields
			parentItemCommonFields.Children = append(parentItemCommonFields.Children, child)
		}
	}
}

func (srv *Service) fillNavigationCommonFieldsWithDBData(rawData *rawNavigationItem) *navigationItemCommonFields {
	return &navigationItemCommonFields{
		ID: rawData.ID,
		Type: rawData.Type,
		TransparentFolder: rawData.TransparentFolder,
		HasUnlockedItems: rawData.HasUnlockedItems,
		String: navigationItemString{ Title: rawData.Title },
		User: navigationItemUser{
			Score: rawData.UserScore,
			Validated: rawData.UserValidated,
			Finished: rawData.UserFinished,
			KeyObtained: rawData.UserKeyObtained,
			SubmissionsAttempts: rawData.UserSubmissionsAttempts,
			StartDate: rawData.UserStartDate,
			ValidationDate: rawData.UserValidationDate,
			FinishDate: rawData.UserFinishDate,
		},
		AccessRights: navigationItemAccessRights{
			FullAccess:    rawData.FullAccess,
			PartialAccess: rawData.PartialAccess,
			GrayAccess:    rawData.GrayedAccess,
		},
	}
}<|MERGE_RESOLUTION|>--- conflicted
+++ resolved
@@ -18,39 +18,39 @@
 }
 
 type navigationItemUser struct {
-	Score     						float32	`json:"score"`
-	Validated     				bool	  `json:"validated"`
-	Finished    					bool	  `json:"finished"`
-	KeyObtained 					bool 	  `json:"key_obtained"`
-	SubmissionsAttempts   int64   `json:"submissions_attempts"`
-	StartDate             string  `json:"start_date"` // iso8601 str
-	ValidationDate        string  `json:"validation_date"` // iso8601 str
-	FinishDate            string  `json:"finish_date"` // iso8601 str
+	Score               float32 `json:"score"`
+	Validated           bool    `json:"validated"`
+	Finished            bool    `json:"finished"`
+	KeyObtained         bool    `json:"key_obtained"`
+	SubmissionsAttempts int64   `json:"submissions_attempts"`
+	StartDate           string  `json:"start_date"`      // iso8601 str
+	ValidationDate      string  `json:"validation_date"` // iso8601 str
+	FinishDate          string  `json:"finish_date"`     // iso8601 str
 }
 
 type navigationItemAccessRights struct {
-	FullAccess						bool		`json:"full_access"`
-	PartialAccess					bool		`json:"partial_access"`
-	GrayAccess  					bool		`json:"gray_access"`
+	FullAccess    bool `json:"full_access"`
+	PartialAccess bool `json:"partial_access"`
+	GrayAccess    bool `json:"gray_access"`
 }
 
 type navigationItemString struct {
 	// title (from items_strings) in the user’s default language or (if not available) default language of the item
-	Title         				string  `json:"title"`
+	Title string `json:"title"`
 }
 
 type navigationItemCommonFields struct {
-	ID                		int64   `json:"id"`
-	Type              		string  `json:"type"`
-	TransparentFolder 		bool	  `json:"transparent_folder"`
+	ID                int64  `json:"id"`
+	Type              string `json:"type"`
+	TransparentFolder bool   `json:"transparent_folder"`
 	// whether items.idItemUnlocked is empty
-	HasUnlockedItems  		bool    `json:"has_unlocked_items"`
+	HasUnlockedItems bool `json:"has_unlocked_items"`
 
-	String                navigationItemString `json:"string"`
-	User                  navigationItemUser `json:"user"`
-	AccessRights          navigationItemAccessRights `json:"access_rights"`
+	String       navigationItemString       `json:"string"`
+	User         navigationItemUser         `json:"user"`
+	AccessRights navigationItemAccessRights `json:"access_rights"`
 
-	Children							[]navigationItemChild `json:"children,omitempty"`
+	Children []navigationItemChild `json:"children,omitempty"`
 }
 
 type navigationDataResponse struct {
@@ -60,8 +60,8 @@
 type navigationItemChild struct {
 	*navigationItemCommonFields
 
-	Order 						int64 `json:"order"`
-	AccessRestricted  bool  `json:"access_restricted"`
+	Order            int64 `json:"order"`
+	AccessRestricted bool  `json:"access_restricted"`
 }
 
 // Bind .
@@ -81,18 +81,13 @@
 		return service.ErrInvalidRequest(err)
 	}
 
-<<<<<<< HEAD
 	user := srv.GetUser(httpReq)
-	rawData, err := srv.Store.Items().GetRawNavigationData(req.ID, user.UserID, user.DefaultLanguageID(), user)
-=======
-	user := srv.getUser(httpReq)
 	rawData, err := getRawNavigationData(srv.Store, req.ID, user.UserID, user.DefaultLanguageID(), user)
->>>>>>> 68ca8945
 	if err != nil {
 		return service.ErrUnexpected(err)
 	}
 
-	if len(*rawData) == 0 || (*rawData)[0].ID != req.ID  {
+	if len(*rawData) == 0 || (*rawData)[0].ID != req.ID {
 		return service.ErrForbidden(errors.New("insufficient access rights on given item id"))
 	}
 
@@ -138,20 +133,20 @@
 
 func (srv *Service) fillNavigationCommonFieldsWithDBData(rawData *rawNavigationItem) *navigationItemCommonFields {
 	return &navigationItemCommonFields{
-		ID: rawData.ID,
-		Type: rawData.Type,
+		ID:                rawData.ID,
+		Type:              rawData.Type,
 		TransparentFolder: rawData.TransparentFolder,
-		HasUnlockedItems: rawData.HasUnlockedItems,
-		String: navigationItemString{ Title: rawData.Title },
+		HasUnlockedItems:  rawData.HasUnlockedItems,
+		String:            navigationItemString{Title: rawData.Title},
 		User: navigationItemUser{
-			Score: rawData.UserScore,
-			Validated: rawData.UserValidated,
-			Finished: rawData.UserFinished,
-			KeyObtained: rawData.UserKeyObtained,
+			Score:               rawData.UserScore,
+			Validated:           rawData.UserValidated,
+			Finished:            rawData.UserFinished,
+			KeyObtained:         rawData.UserKeyObtained,
 			SubmissionsAttempts: rawData.UserSubmissionsAttempts,
-			StartDate: rawData.UserStartDate,
-			ValidationDate: rawData.UserValidationDate,
-			FinishDate: rawData.UserFinishDate,
+			StartDate:           rawData.UserStartDate,
+			ValidationDate:      rawData.UserValidationDate,
+			FinishDate:          rawData.UserFinishDate,
 		},
 		AccessRights: navigationItemAccessRights{
 			FullAccess:    rawData.FullAccess,
