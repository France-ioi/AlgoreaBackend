Feature: Delete an item - robustness
  Background:
    Given the database has the following table "groups":
      | id | name    | type    |
      | 10 | Friends | Friends |
    And the database has the following user:
      | group_id | login |
      | 11       | jdoe  |
    And the database has the following table "items_propagate":
      | id | ancestors_computation_state |
      | 20 | done                        |
      | 21 | done                        |
      | 22 | done                        |
    And the database has the following table "items":
      | id | default_language_tag |
      | 20 | fr                   |
      | 21 | fr                   |
      | 22 | fr                   |
    And the database has the following table "permissions_propagate":
      | group_id | item_id |
      | 10       | 21      |
      | 10       | 22      |
      | 11       | 21      |
      | 11       | 22      |
    And the database has the following table "permissions_generated":
      | group_id | item_id | is_owner_generated |
      | 10       | 21      | true               |
      | 11       | 22      | false              |
    And the database has the following table "permissions_granted":
      | group_id | item_id | is_owner | source_group_id |
      | 10       | 21      | true     | 10              |
      | 11       | 22      | false    | 10              |
    And the database has the following table "groups_groups":
      | parent_group_id | child_group_id |
      | 10              | 11             |
    And the groups ancestors are computed
    And the database has the following table "attempts":
      | id | participant_id | root_item_id |
      | 0  | 10             | null         |
      | 1  | 10             | 22           |
    And the database has the following table "answers":
      | participant_id | attempt_id | item_id | author_id | created_at          |
      | 10             | 0          | 21      | 10        | 2019-05-30 11:00:00 |
      | 10             | 0          | 22      | 10        | 2019-05-30 11:00:00 |
      | 10             | 1          | 21      | 10        | 2019-05-30 11:00:00 |
    And the database has the following table "filters":
      | id | user_id | item_id |
      | 1  | 10      | 21      |
      | 2  | 10      | 22      |
      | 3  | 11      | null    |
    And the database has the following table "group_item_additional_times":
      | group_id | item_id |
      | 10       | 21      |
      | 11       | 22      |
    And the database has the following table "item_dependencies":
      | item_id | dependent_item_id |
      | 21      | 21                |
      | 21      | 22                |
      | 22      | 21                |
    And the database has the following table "items_ancestors":
      | ancestor_item_id | child_item_id |
      | 20               | 21            |
      | 20               | 22            |
      | 21               | 22            |
    And the database has the following table "items_items":
      | parent_item_id | child_item_id | child_order |
      | 20             | 21            | 1           |
      | 21             | 22            | 1           |
    And the database has the following table "items_strings":
      | item_id | language_tag |
      | 20      | fr           |
      | 21      | fr           |
      | 22      | en           |
      | 22      | fr           |
    And the database has the following table "results":
      | attempt_id | participant_id | item_id |
      | 0          | 10             | 21      |
      | 0          | 10             | 22      |
      | 1          | 10             | 21      |
    And the database has the following table "languages":
      | tag |
      | fr  |
      | en  |
      | sl  |

  Scenario: Invalid item_id
    Given I am the user with id "11"
    When I send a DELETE request to "/items/123456789012345678901234567890"
    Then the response code should be 400
    And the response error message should contain "Wrong value for item_id (should be int64)"
<<<<<<< HEAD
    And the table "items" should remain unchanged
    And the table "items_strings" should remain unchanged
    And the table "permissions_propagate" should remain unchanged
    And the table "items_items" should remain unchanged
    And the table "items_ancestors" should remain unchanged
    And the table "permissions_granted" should remain unchanged
    And the table "permissions_generated" should remain unchanged
    And the table "item_dependencies" should remain unchanged
    And the table "groups_contest_items" should remain unchanged
    And the table "attempts" should remain unchanged
    And the table "results" should remain unchanged
    And the table "answers" should remain unchanged
    And the table "filters" should remain unchanged
=======
    And the table "items" should stay unchanged
    And the table "items_strings" should stay unchanged
    And the table "permissions_propagate" should stay unchanged
    And the table "items_items" should stay unchanged
    And the table "items_ancestors" should stay unchanged
    And the table "permissions_granted" should stay unchanged
    And the table "permissions_generated" should stay unchanged
    And the table "item_dependencies" should stay unchanged
    And the table "group_item_additional_times" should stay unchanged
    And the table "attempts" should stay unchanged
    And the table "results" should stay unchanged
    And the table "answers" should stay unchanged
    And the table "filters" should stay unchanged
>>>>>>> 951305af

  Scenario: The user is not an owner of the item
    Given I am the user with id "11"
    When I send a DELETE request to "/items/22"
    Then the response code should be 403
    And the response error message should contain "Insufficient access rights"
<<<<<<< HEAD
    And the table "items" should remain unchanged
    And the table "items_strings" should remain unchanged
    And the table "permissions_propagate" should remain unchanged
    And the table "items_items" should remain unchanged
    And the table "items_ancestors" should remain unchanged
    And the table "permissions_granted" should remain unchanged
    And the table "permissions_generated" should remain unchanged
    And the table "item_dependencies" should remain unchanged
    And the table "groups_contest_items" should remain unchanged
    And the table "attempts" should remain unchanged
    And the table "results" should remain unchanged
    And the table "answers" should remain unchanged
    And the table "filters" should remain unchanged
=======
    And the table "items" should stay unchanged
    And the table "items_strings" should stay unchanged
    And the table "permissions_propagate" should stay unchanged
    And the table "items_items" should stay unchanged
    And the table "items_ancestors" should stay unchanged
    And the table "permissions_granted" should stay unchanged
    And the table "permissions_generated" should stay unchanged
    And the table "item_dependencies" should stay unchanged
    And the table "group_item_additional_times" should stay unchanged
    And the table "attempts" should stay unchanged
    And the table "results" should stay unchanged
    And the table "answers" should stay unchanged
    And the table "filters" should stay unchanged
>>>>>>> 951305af

  Scenario: The item has children
    Given I am the user with id "11"
    When I send a DELETE request to "/items/21"
    Then the response code should be 422
    And the response body should be, in JSON:
    """
    {
      "success": false,
      "message": "Unprocessable Entity",
      "error_text": "The item must not have children"
    }
    """
<<<<<<< HEAD
    And the table "items" should remain unchanged
    And the table "items_strings" should remain unchanged
    And the table "permissions_propagate" should remain unchanged
    And the table "items_items" should remain unchanged
    And the table "items_ancestors" should remain unchanged
    And the table "permissions_granted" should remain unchanged
    And the table "permissions_generated" should remain unchanged
    And the table "item_dependencies" should remain unchanged
    And the table "groups_contest_items" should remain unchanged
    And the table "attempts" should remain unchanged
    And the table "results" should remain unchanged
    And the table "answers" should remain unchanged
    And the table "filters" should remain unchanged
=======
    And the table "items" should stay unchanged
    And the table "items_strings" should stay unchanged
    And the table "permissions_propagate" should stay unchanged
    And the table "items_items" should stay unchanged
    And the table "items_ancestors" should stay unchanged
    And the table "permissions_granted" should stay unchanged
    And the table "permissions_generated" should stay unchanged
    And the table "item_dependencies" should stay unchanged
    And the table "group_item_additional_times" should stay unchanged
    And the table "attempts" should stay unchanged
    And the table "results" should stay unchanged
    And the table "answers" should stay unchanged
    And the table "filters" should stay unchanged
>>>>>>> 951305af
<|MERGE_RESOLUTION|>--- conflicted
+++ resolved
@@ -88,7 +88,6 @@
     When I send a DELETE request to "/items/123456789012345678901234567890"
     Then the response code should be 400
     And the response error message should contain "Wrong value for item_id (should be int64)"
-<<<<<<< HEAD
     And the table "items" should remain unchanged
     And the table "items_strings" should remain unchanged
     And the table "permissions_propagate" should remain unchanged
@@ -97,33 +96,17 @@
     And the table "permissions_granted" should remain unchanged
     And the table "permissions_generated" should remain unchanged
     And the table "item_dependencies" should remain unchanged
-    And the table "groups_contest_items" should remain unchanged
+    And the table "group_item_additional_times" should remain unchanged
     And the table "attempts" should remain unchanged
     And the table "results" should remain unchanged
     And the table "answers" should remain unchanged
     And the table "filters" should remain unchanged
-=======
-    And the table "items" should stay unchanged
-    And the table "items_strings" should stay unchanged
-    And the table "permissions_propagate" should stay unchanged
-    And the table "items_items" should stay unchanged
-    And the table "items_ancestors" should stay unchanged
-    And the table "permissions_granted" should stay unchanged
-    And the table "permissions_generated" should stay unchanged
-    And the table "item_dependencies" should stay unchanged
-    And the table "group_item_additional_times" should stay unchanged
-    And the table "attempts" should stay unchanged
-    And the table "results" should stay unchanged
-    And the table "answers" should stay unchanged
-    And the table "filters" should stay unchanged
->>>>>>> 951305af
 
   Scenario: The user is not an owner of the item
     Given I am the user with id "11"
     When I send a DELETE request to "/items/22"
     Then the response code should be 403
     And the response error message should contain "Insufficient access rights"
-<<<<<<< HEAD
     And the table "items" should remain unchanged
     And the table "items_strings" should remain unchanged
     And the table "permissions_propagate" should remain unchanged
@@ -132,26 +115,11 @@
     And the table "permissions_granted" should remain unchanged
     And the table "permissions_generated" should remain unchanged
     And the table "item_dependencies" should remain unchanged
-    And the table "groups_contest_items" should remain unchanged
+    And the table "group_item_additional_times" should remain unchanged
     And the table "attempts" should remain unchanged
     And the table "results" should remain unchanged
     And the table "answers" should remain unchanged
     And the table "filters" should remain unchanged
-=======
-    And the table "items" should stay unchanged
-    And the table "items_strings" should stay unchanged
-    And the table "permissions_propagate" should stay unchanged
-    And the table "items_items" should stay unchanged
-    And the table "items_ancestors" should stay unchanged
-    And the table "permissions_granted" should stay unchanged
-    And the table "permissions_generated" should stay unchanged
-    And the table "item_dependencies" should stay unchanged
-    And the table "group_item_additional_times" should stay unchanged
-    And the table "attempts" should stay unchanged
-    And the table "results" should stay unchanged
-    And the table "answers" should stay unchanged
-    And the table "filters" should stay unchanged
->>>>>>> 951305af
 
   Scenario: The item has children
     Given I am the user with id "11"
@@ -165,7 +133,6 @@
       "error_text": "The item must not have children"
     }
     """
-<<<<<<< HEAD
     And the table "items" should remain unchanged
     And the table "items_strings" should remain unchanged
     And the table "permissions_propagate" should remain unchanged
@@ -174,23 +141,8 @@
     And the table "permissions_granted" should remain unchanged
     And the table "permissions_generated" should remain unchanged
     And the table "item_dependencies" should remain unchanged
-    And the table "groups_contest_items" should remain unchanged
+    And the table "group_item_additional_times" should remain unchanged
     And the table "attempts" should remain unchanged
     And the table "results" should remain unchanged
     And the table "answers" should remain unchanged
-    And the table "filters" should remain unchanged
-=======
-    And the table "items" should stay unchanged
-    And the table "items_strings" should stay unchanged
-    And the table "permissions_propagate" should stay unchanged
-    And the table "items_items" should stay unchanged
-    And the table "items_ancestors" should stay unchanged
-    And the table "permissions_granted" should stay unchanged
-    And the table "permissions_generated" should stay unchanged
-    And the table "item_dependencies" should stay unchanged
-    And the table "group_item_additional_times" should stay unchanged
-    And the table "attempts" should stay unchanged
-    And the table "results" should stay unchanged
-    And the table "answers" should stay unchanged
-    And the table "filters" should stay unchanged
->>>>>>> 951305af
+    And the table "filters" should remain unchanged