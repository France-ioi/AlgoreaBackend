Feature: Get item view information

  Background:
    Given the database has the following table 'users':
      | id | login      | temp_user | self_group_id | owned_group_id | default_language | version |
      | 1  | jdoe       | 0         | 11            | 12             |                  | 0       |
      | 2  | nosolution | 0         | 14            | 16             |                  | 0       |
      | 3  | fr         | 0         | 17            | 21             | fr               | 0       |
      | 4  | grayed     | 0         | 22            | 26             |                  | 0       |
    And the database has the following table 'groups':
      | id | name       | text_id | grade | type      | version |
      | 11 | jdoe       |         | -2    | UserAdmin | 0       |
      | 12 | jdoe-admin |         | -2    | UserAdmin | 0       |
      | 13 | Group B    |         | -2    | Class     | 0       |
      | 14 | nosolution |         | -2    | UserAdmin | 0       |
      | 15 | Group C    |         | -2    | Class     | 0       |
      | 22 | grayed     |         | -2    | Class     | 0       |
      | 26 | Group D    |         | -2    | Class     | 0       |
    And the database has the following table 'items':
      | id  | type     | no_score | unlocked_item_ids | access_open_date    | display_details_in_parent | validation_type | score_min_unlock | team_mode | teams_editable | team_max_members | has_attempts | duration | end_contest_date    | group_code_enter | title_bar_visible | read_only | full_screen | show_source | validation_min | show_user_infos | contest_phase | url            | uses_api | hints_allowed |
      | 200 | Category | true     | 1234,2345         | 2019-02-06 09:26:40 | true                      | All             | 100              | All       | true           | 10               | true         | 10:20:30 | 2019-03-06 09:26:40 | true             | true              | true      | forceYes    | true        | 100            | true            | Running       | http://someurl | true     | true          |
      | 210 | Chapter  | true     | 1234,2345         | 2019-02-06 09:26:41 | true                      | All             | 100              | All       | true           | 10               | true         | 10:20:31 | 2019-03-06 09:26:41 | true             | true              | true      | forceYes    | true        | 100            | true            | Running       | null           | true     | true          |
      | 220 | Chapter  | true     | 1234,2345         | 2019-02-06 09:26:42 | true                      | All             | 100              | All       | true           | 10               | true         | 10:20:32 | 2019-03-06 09:26:42 | true             | true              | true      | forceYes    | true        | 100            | true            | Running       | null           | true     | true          |
    And the database has the following table 'items_strings':
      | id | item_id | language_id | title       | image_url                  | subtitle     | description   | edu_comment    | version |
      | 53 | 200     | 1           | Category 1  | http://example.com/my0.jpg | Subtitle 0   | Description 0 | Some comment   | 0       |
      | 54 | 210     | 1           | Chapter A   | http://example.com/my1.jpg | Subtitle 1   | Description 1 | Some comment   | 0       |
      | 55 | 220     | 1           | Chapter B   | http://example.com/my2.jpg | Subtitle 2   | Description 2 | Some comment   | 0       |
      | 63 | 200     | 2           | Catégorie 1 | http://example.com/mf0.jpg | Sous-titre 0 | texte 0       | Un commentaire | 0       |
      | 64 | 210     | 2           | Chapitre A  | http://example.com/mf1.jpg | Sous-titre 1 | texte 1       | Un commentaire | 0       |
      | 66 | 220     | 2           | Chapitre B  | http://example.com/mf2.jpg | Sous-titre 2 | texte 2       | Un commentaire | 0       |
    And the database has the following table 'groups_ancestors':
      | id | ancestor_group_id | child_group_id | is_self | version |
      | 71 | 11                | 11             | 1       | 0       |
      | 72 | 12                | 12             | 1       | 0       |
      | 73 | 13                | 13             | 1       | 0       |
      | 74 | 13                | 11             | 0       | 0       |
      | 75 | 15                | 14             | 0       | 0       |
      | 76 | 13                | 17             | 0       | 0       |
      | 77 | 26                | 22             | 0       | 0       |
    And the database has the following table 'items_items':
<<<<<<< HEAD
      | id | item_parent_id | item_child_id | child_order | category  | partial_access_propagation | version |
      | 54 | 200            | 210           | 2           | Discovery | AsGrayed                   | 0       |
      | 55 | 200            | 220           | 1           | Discovery | AsGrayed                   | 0       |
=======
      | id | parent_item_id | child_item_id | child_order | category  | always_visible | access_restricted | version |
      | 54 | 200            | 210           | 2           | Discovery | true           | true              | 0       |
      | 55 | 200            | 220           | 1           | Discovery | true           | true              | 0       |
>>>>>>> 16b86a65
    And the database has the following table 'users_items':
      | id | user_id | item_id | active_attempt_id | score | submissions_attempts | validated | finished | key_obtained | hints_cached | start_date          | finish_date         | validation_date     | contest_start_date  | state      | answer      | version |
      | 1  | 1       | 200     | 100               | 12341 | 11                   | true      | true     | true         | 11           | 2019-01-30 09:26:41 | 2019-02-01 09:26:41 | 2019-01-31 09:26:41 | 2019-02-01 06:26:41 | Some state | Some answer | 0       |
      | 2  | 1       | 210     | 100               | 12342 | 12                   | true      | true     | true         | 11           | 2019-01-30 09:26:42 | 2019-02-01 09:26:42 | 2019-01-31 09:26:42 | 2019-02-01 06:26:42 | Some state | null        | 0       |
      | 3  | 1       | 220     | 100               | 12344 | 14                   | true      | true     | true         | 11           | 2019-01-30 09:26:44 | 2019-02-01 09:26:44 | 2019-01-31 09:26:44 | 2019-02-01 06:26:44 | Some state | Some answer | 0       |
      | 4  | 2       | 210     | 100               | 12342 | 12                   | true      | true     | true         | 11           | 2019-01-30 09:26:42 | 2019-02-01 09:26:42 | 2019-01-31 09:26:42 | 2019-02-01 06:26:42 | Some state | null        | 0       |
      | 5  | 3       | 200     | 100               | 12341 | 11                   | true      | true     | true         | 11           | 2019-01-30 09:26:41 | 2019-02-01 09:26:41 | 2019-01-31 09:26:41 | 2019-02-01 06:26:41 | Some state | Some answer | 0       |
      | 6  | 3       | 210     | 100               | 12342 | 12                   | true      | true     | true         | 11           | 2019-01-30 09:26:42 | 2019-02-01 09:26:42 | 2019-01-31 09:26:42 | 2019-02-01 06:26:42 | Some state | null        | 0       |
      | 7  | 3       | 220     | 100               | 12344 | 14                   | true      | true     | true         | 11           | 2019-01-30 09:26:44 | 2019-02-01 09:26:44 | 2019-01-31 09:26:44 | 2019-02-01 06:26:44 | Some state | null        | 0       |
      | 8  | 4       | 200     | 100               | 12341 | 11                   | true      | true     | true         | 11           | 2019-01-30 09:26:41 | 2019-02-01 09:26:41 | 2019-01-31 09:26:41 | 2019-02-01 06:26:41 | Some state | Some answer | 0       |
      | 9  | 4       | 210     | 100               | 12342 | 12                   | true      | true     | true         | 11           | 2019-01-30 09:26:42 | 2019-02-01 09:26:42 | 2019-01-31 09:26:42 | 2019-02-01 06:26:42 | Some state | null        | 0       |
      | 10 | 4       | 220     | 100               | 12344 | 14                   | true      | true     | true         | 11           | 2019-01-30 09:26:44 | 2019-02-01 09:26:44 | 2019-01-31 09:26:44 | 2019-02-01 06:26:44 | Some state | null        | 0       |
    And the database has the following table 'groups_items':
      | id | group_id | item_id | cached_full_access_date | cached_partial_access_date | cached_grayed_access_date | cached_access_solutions_date | creator_user_id | version |
      | 43 | 13       | 200     | 2017-05-29 06:38:38     | 2017-05-29 06:38:38        | 2017-05-29 06:38:38       | 2017-05-29 06:38:38          | 0               | 0       |
      | 44 | 13       | 210     | 2017-05-29 06:38:38     | 2017-05-29 06:38:38        | 2017-05-29 06:38:38       | 2017-05-29 06:38:38          | 0               | 0       |
      | 45 | 13       | 220     | 2017-05-29 06:38:38     | 2017-05-29 06:38:38        | 2017-05-29 06:38:38       | 2017-05-29 06:38:38          | 0               | 0       |
      | 46 | 15       | 210     | 2017-05-29 06:38:38     | 2017-05-29 06:38:38        | 2017-05-29 06:38:38       | 2037-05-29 06:38:38          | 0               | 0       |
      | 47 | 26       | 200     | 2017-05-29 06:38:38     | 2017-05-29 06:38:38        | 2017-05-29 06:38:38       | 2017-05-29 06:38:38          | 0               | 0       |
      | 48 | 26       | 210     | 2037-05-29 06:38:38     | 2037-05-29 06:38:38        | 2017-05-29 06:38:38       | 2017-05-29 06:38:38          | 0               | 0       |
      | 49 | 26       | 220     | 2037-05-29 06:38:38     | 2037-05-29 06:38:38        | 2017-05-29 06:38:38       | 2017-05-29 06:38:38          | 0               | 0       |
    And the database has the following table 'languages':
      | id | code |
      | 2  | fr   |

  Scenario: Full access on all items
    Given I am the user with id "1"
    When I send a GET request to "/items/200"
    Then the response code should be 200
    And the response body should be, in JSON:
    """
    {
      "id": "200",
      "type": "Category",
      "display_details_in_parent": true,
      "validation_type": "All",
      "has_unlocked_items": true,
      "score_min_unlock": 100,
      "team_mode": "All",
      "teams_editable": true,
      "team_max_members": 10,
      "has_attempts": true,
      "access_open_date": "2019-02-06T09:26:40Z",
      "duration": "10:20:30",
      "end_contest_date": "2019-03-06T09:26:40Z",
      "no_score": true,
      "group_code_enter": true,

      "title_bar_visible": true,
      "read_only": true,
      "full_screen": "forceYes",
      "show_source": true,
      "validation_min": 100,
      "show_user_infos": true,
      "contest_phase": "Running",
      "url": "http://someurl",
      "uses_api": true,
      "hints_allowed": true,

      "string": {
        "language_id": "1",
        "title": "Category 1",
        "image_url": "http://example.com/my0.jpg",
        "subtitle": "Subtitle 0",
        "description": "Description 0",
        "edu_comment": "Some comment"
      },

      "user": {
        "active_attempt_id": "100",
        "score": 12341,
        "submissions_attempts": 11,
        "validated": true,
        "finished": true,
        "key_obtained": true,
        "hints_cached": 11,
        "start_date": "2019-01-30T09:26:41Z",
        "validation_date": "2019-01-31T09:26:41Z",
        "finish_date": "2019-02-01T09:26:41Z",
        "contest_start_date": "2019-02-01T06:26:41Z",

        "state": "Some state",
        "answer": "Some answer"
      },

      "children": [
        {
          "id": "220",
          "order": 1,
          "category": "Discovery",
          "partial_access_propagation": "AsGrayed",

          "type": "Chapter",
          "display_details_in_parent": true,
          "validation_type": "All",
          "has_unlocked_items": true,
          "score_min_unlock": 100,
          "team_mode": "All",
          "teams_editable": true,
          "team_max_members": 10,
          "has_attempts": true,
          "access_open_date": "2019-02-06T09:26:42Z",
          "duration": "10:20:32",
          "end_contest_date": "2019-03-06T09:26:42Z",
          "no_score": true,
          "group_code_enter": true,

          "string": {
            "language_id": "1",
            "title": "Chapter B",
            "image_url": "http://example.com/my2.jpg",
            "subtitle": "Subtitle 2",
            "description": "Description 2"
          },

          "user": {
            "active_attempt_id": "100",
            "score": 12344,
            "submissions_attempts": 14,
            "validated": true,
            "finished": true,
            "key_obtained": true,
            "hints_cached": 11,
            "start_date": "2019-01-30T09:26:44Z",
            "validation_date": "2019-01-31T09:26:44Z",
            "finish_date": "2019-02-01T09:26:44Z",
            "contest_start_date": "2019-02-01T06:26:44Z"
          }
        },
        {
          "id": "210",

          "order": 2,
          "category": "Discovery",
          "partial_access_propagation": "AsGrayed",

          "type": "Chapter",
          "display_details_in_parent": true,
          "validation_type": "All",
          "has_unlocked_items": true,
          "score_min_unlock": 100,
          "team_mode": "All",
          "teams_editable": true,
          "team_max_members": 10,
          "has_attempts": true,
          "access_open_date": "2019-02-06T09:26:41Z",
          "duration": "10:20:31",
          "end_contest_date": "2019-03-06T09:26:41Z",
          "no_score": true,
          "group_code_enter": true,

          "string": {
            "language_id": "1",
            "title": "Chapter A",
            "image_url": "http://example.com/my1.jpg",
            "subtitle": "Subtitle 1",
            "description": "Description 1"
          },

          "user": {
            "active_attempt_id": "100",
            "score": 12342,
            "submissions_attempts": 12,
            "validated": true,
            "finished": true,
            "key_obtained": true,
            "hints_cached": 11,
            "start_date": "2019-01-30T09:26:42Z",
            "validation_date": "2019-01-31T09:26:42Z",
            "finish_date": "2019-02-01T09:26:42Z",
            "contest_start_date": "2019-02-01T06:26:42Z"
          }
        }
      ]
    }
    """

  Scenario: Chapter as a root node (full access)
    Given I am the user with id "1"
    When I send a GET request to "/items/210"
    Then the response code should be 200
    And the response body should be, in JSON:
    """
    {
      "id": "210",
      "type": "Chapter",
      "display_details_in_parent": true,
      "validation_type": "All",
      "has_unlocked_items": true,
      "score_min_unlock": 100,
      "team_mode": "All",
      "teams_editable": true,
      "team_max_members": 10,
      "has_attempts": true,
      "access_open_date": "2019-02-06T09:26:41Z",
      "duration": "10:20:31",
      "end_contest_date": "2019-03-06T09:26:41Z",
      "no_score": true,
      "group_code_enter": true,

      "title_bar_visible": true,
      "read_only": true,
      "full_screen": "forceYes",
      "show_source": true,
      "validation_min": 100,
      "show_user_infos": true,
      "contest_phase": "Running",

      "string": {
        "language_id": "1",
        "title": "Chapter A",
        "image_url": "http://example.com/my1.jpg",
        "subtitle": "Subtitle 1",
        "description": "Description 1",
        "edu_comment": "Some comment"
      },

      "user": {
        "active_attempt_id": "100",
        "score": 12342,
        "submissions_attempts": 12,
        "validated": true,
        "finished": true,
        "key_obtained": true,
        "hints_cached": 11,
        "start_date": "2019-01-30T09:26:42Z",
        "validation_date": "2019-01-31T09:26:42Z",
        "finish_date": "2019-02-01T09:26:42Z",
        "contest_start_date": "2019-02-01T06:26:42Z"
      },

      "children": []
    }
    """

  Scenario: Chapter as a root node (without solution access)
    Given I am the user with id "2"
    When I send a GET request to "/items/210"
    Then the response code should be 200
    And the response body should be, in JSON:
    """
    {
      "id": "210",
      "type": "Chapter",
      "display_details_in_parent": true,
      "validation_type": "All",
      "has_unlocked_items": true,
      "score_min_unlock": 100,
      "team_mode": "All",
      "teams_editable": true,
      "team_max_members": 10,
      "has_attempts": true,
      "access_open_date": "2019-02-06T09:26:41Z",
      "duration": "10:20:31",
      "end_contest_date": "2019-03-06T09:26:41Z",
      "no_score": true,
      "group_code_enter": true,

      "title_bar_visible": true,
      "read_only": true,
      "full_screen": "forceYes",
      "show_source": true,
      "validation_min": 100,
      "show_user_infos": true,
      "contest_phase": "Running",

      "string": {
        "language_id": "1",
        "title": "Chapter A",
        "image_url": "http://example.com/my1.jpg",
        "subtitle": "Subtitle 1",
        "description": "Description 1"
      },

      "user": {
        "active_attempt_id": "100",
        "score": 12342,
        "submissions_attempts": 12,
        "validated": true,
        "finished": true,
        "key_obtained": true,
        "hints_cached": 11,
        "start_date": "2019-01-30T09:26:42Z",
        "validation_date": "2019-01-31T09:26:42Z",
        "finish_date": "2019-02-01T09:26:42Z",
        "contest_start_date": "2019-02-01T06:26:42Z"
      },

      "children": []
    }
    """

  Scenario: Full access on all items (with user language)
    Given I am the user with id "3"
    When I send a GET request to "/items/200"
    Then the response code should be 200
    And the response body should be, in JSON:
    """
    {
      "id": "200",
      "type": "Category",
      "display_details_in_parent": true,
      "validation_type": "All",
      "has_unlocked_items": true,
      "score_min_unlock": 100,
      "team_mode": "All",
      "teams_editable": true,
      "team_max_members": 10,
      "has_attempts": true,
      "access_open_date": "2019-02-06T09:26:40Z",
      "duration": "10:20:30",
      "end_contest_date": "2019-03-06T09:26:40Z",
      "no_score": true,
      "group_code_enter": true,

      "title_bar_visible": true,
      "read_only": true,
      "full_screen": "forceYes",
      "show_source": true,
      "validation_min": 100,
      "show_user_infos": true,
      "contest_phase": "Running",
      "url": "http://someurl",
      "uses_api": true,
      "hints_allowed": true,

      "string": {
        "language_id": "2",
        "title": "Catégorie 1",
        "image_url": "http://example.com/mf0.jpg",
        "subtitle": "Sous-titre 0",
        "description": "texte 0",
        "edu_comment": "Un commentaire"
      },

      "user": {
        "active_attempt_id": "100",
        "score": 12341,
        "submissions_attempts": 11,
        "validated": true,
        "finished": true,
        "key_obtained": true,
        "hints_cached": 11,
        "start_date": "2019-01-30T09:26:41Z",
        "validation_date": "2019-01-31T09:26:41Z",
        "finish_date": "2019-02-01T09:26:41Z",
        "contest_start_date": "2019-02-01T06:26:41Z",

        "state": "Some state",
        "answer": "Some answer"
      },

      "children": [
        {
          "id": "220",
          "order": 1,
          "category": "Discovery",
          "partial_access_propagation": "AsGrayed",

          "type": "Chapter",
          "display_details_in_parent": true,
          "validation_type": "All",
          "has_unlocked_items": true,
          "score_min_unlock": 100,
          "team_mode": "All",
          "teams_editable": true,
          "team_max_members": 10,
          "has_attempts": true,
          "access_open_date": "2019-02-06T09:26:42Z",
          "duration": "10:20:32",
          "end_contest_date": "2019-03-06T09:26:42Z",
          "no_score": true,
          "group_code_enter": true,

          "string": {
            "language_id": "2",
            "title": "Chapitre B",
            "image_url": "http://example.com/mf2.jpg",
            "subtitle": "Sous-titre 2",
            "description": "texte 2"
          },

          "user": {
            "active_attempt_id": "100",
            "score": 12344,
            "submissions_attempts": 14,
            "validated": true,
            "finished": true,
            "key_obtained": true,
            "hints_cached": 11,
            "start_date": "2019-01-30T09:26:44Z",
            "validation_date": "2019-01-31T09:26:44Z",
            "finish_date": "2019-02-01T09:26:44Z",
            "contest_start_date": "2019-02-01T06:26:44Z"
          }
        },
        {
          "id": "210",

          "order": 2,
          "category": "Discovery",
          "partial_access_propagation": "AsGrayed",

          "type": "Chapter",
          "display_details_in_parent": true,
          "validation_type": "All",
          "has_unlocked_items": true,
          "score_min_unlock": 100,
          "team_mode": "All",
          "teams_editable": true,
          "team_max_members": 10,
          "has_attempts": true,
          "access_open_date": "2019-02-06T09:26:41Z",
          "duration": "10:20:31",
          "end_contest_date": "2019-03-06T09:26:41Z",
          "no_score": true,
          "group_code_enter": true,

          "string": {
            "language_id": "2",
            "title": "Chapitre A",
            "image_url": "http://example.com/mf1.jpg",
            "subtitle": "Sous-titre 1",
            "description": "texte 1"
          },

          "user": {
            "active_attempt_id": "100",
            "score": 12342,
            "submissions_attempts": 12,
            "validated": true,
            "finished": true,
            "key_obtained": true,
            "hints_cached": 11,
            "start_date": "2019-01-30T09:26:42Z",
            "validation_date": "2019-01-31T09:26:42Z",
            "finish_date": "2019-02-01T09:26:42Z",
            "contest_start_date": "2019-02-01T06:26:42Z"
          }
        }
      ]
    }
    """

  Scenario: Grayed access on children
    Given I am the user with id "4"
    When I send a GET request to "/items/200"
    Then the response code should be 200
    And the response body should be, in JSON:
    """
    {
      "id": "200",
      "type": "Category",
      "display_details_in_parent": true,
      "validation_type": "All",
      "has_unlocked_items": true,
      "score_min_unlock": 100,
      "team_mode": "All",
      "teams_editable": true,
      "team_max_members": 10,
      "has_attempts": true,
      "access_open_date": "2019-02-06T09:26:40Z",
      "duration": "10:20:30",
      "end_contest_date": "2019-03-06T09:26:40Z",
      "no_score": true,
      "group_code_enter": true,

      "title_bar_visible": true,
      "read_only": true,
      "full_screen": "forceYes",
      "show_source": true,
      "validation_min": 100,
      "show_user_infos": true,
      "contest_phase": "Running",
      "url": "http://someurl",
      "uses_api": true,
      "hints_allowed": true,

      "string": {
        "language_id": "1",
        "title": "Category 1",
        "image_url": "http://example.com/my0.jpg",
        "subtitle": "Subtitle 0",
        "description": "Description 0",
        "edu_comment": "Some comment"
      },

      "user": {
        "active_attempt_id": "100",
        "score": 12341,
        "submissions_attempts": 11,
        "validated": true,
        "finished": true,
        "key_obtained": true,
        "hints_cached": 11,
        "start_date": "2019-01-30T09:26:41Z",
        "validation_date": "2019-01-31T09:26:41Z",
        "finish_date": "2019-02-01T09:26:41Z",
        "contest_start_date": "2019-02-01T06:26:41Z",

        "state": "Some state",
        "answer": "Some answer"
      },

      "children": [
        {
          "id": "220",
          "order": 1,
          "category": "Discovery",
          "partial_access_propagation": "AsGrayed",

          "type": "Chapter",
          "display_details_in_parent": true,
          "validation_type": "All",
          "has_unlocked_items": true,
          "score_min_unlock": 100,
          "team_mode": "All",
          "teams_editable": true,
          "team_max_members": 10,
          "has_attempts": true,
          "access_open_date": "2019-02-06T09:26:42Z",
          "duration": "10:20:32",
          "end_contest_date": "2019-03-06T09:26:42Z",
          "no_score": true,
          "group_code_enter": true,

          "string": {
            "language_id": "1",
            "title": "Chapter B",
            "image_url": "http://example.com/my2.jpg"
          },

          "user": {
          }
        },
        {
          "id": "210",

          "order": 2,
          "category": "Discovery",
          "partial_access_propagation": "AsGrayed",

          "type": "Chapter",
          "display_details_in_parent": true,
          "validation_type": "All",
          "has_unlocked_items": true,
          "score_min_unlock": 100,
          "team_mode": "All",
          "teams_editable": true,
          "team_max_members": 10,
          "has_attempts": true,
          "access_open_date": "2019-02-06T09:26:41Z",
          "duration": "10:20:31",
          "end_contest_date": "2019-03-06T09:26:41Z",
          "no_score": true,
          "group_code_enter": true,

          "string": {
            "language_id": "1",
            "title": "Chapter A",
            "image_url": "http://example.com/my1.jpg"
          },

          "user": {
          }
        }
      ]
    }
    """<|MERGE_RESOLUTION|>--- conflicted
+++ resolved
@@ -39,15 +39,9 @@
       | 76 | 13                | 17             | 0       | 0       |
       | 77 | 26                | 22             | 0       | 0       |
     And the database has the following table 'items_items':
-<<<<<<< HEAD
-      | id | item_parent_id | item_child_id | child_order | category  | partial_access_propagation | version |
+      | id | parent_item_id | child_item_id | child_order | category  | partial_access_propagation | version |
       | 54 | 200            | 210           | 2           | Discovery | AsGrayed                   | 0       |
       | 55 | 200            | 220           | 1           | Discovery | AsGrayed                   | 0       |
-=======
-      | id | parent_item_id | child_item_id | child_order | category  | always_visible | access_restricted | version |
-      | 54 | 200            | 210           | 2           | Discovery | true           | true              | 0       |
-      | 55 | 200            | 220           | 1           | Discovery | true           | true              | 0       |
->>>>>>> 16b86a65
     And the database has the following table 'users_items':
       | id | user_id | item_id | active_attempt_id | score | submissions_attempts | validated | finished | key_obtained | hints_cached | start_date          | finish_date         | validation_date     | contest_start_date  | state      | answer      | version |
       | 1  | 1       | 200     | 100               | 12341 | 11                   | true      | true     | true         | 11           | 2019-01-30 09:26:41 | 2019-02-01 09:26:41 | 2019-01-31 09:26:41 | 2019-02-01 06:26:41 | Some state | Some answer | 0       |
