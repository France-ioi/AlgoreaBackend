package items

import (
	"errors"
	"fmt"
	"net/http"
	"reflect"
	"strconv"
	"strings"
	"time"

	"github.com/go-chi/render"

	"github.com/France-ioi/validator"

	"github.com/France-ioi/AlgoreaBackend/app/database"
	"github.com/France-ioi/AlgoreaBackend/app/formdata"
	"github.com/France-ioi/AlgoreaBackend/app/service"
)

type itemChild struct {
<<<<<<< HEAD
	// required: true
	ItemID int64 `json:"item_id,string" sql:"column:idItemChild" validate:"required,child_item_id"`
	// default: 0
	Order int32 `json:"order" sql:"column:iChildOrder"`
=======
	ItemID int64 `json:"item_id,string" sql:"column:idItemChild" validate:"set,child_item_id"`
	Order  int32 `json:"order" sql:"column:iChildOrder"`
>>>>>>> 224a4d14
}

type item struct {
	// Nullable
	URL *string `json:"url" sql:"column:sUrl"`
	// default: false
	TeamsEditable bool `json:"teams_editable" sql:"column:bTeamsEditable"`
	// default: false
	NoScore bool `json:"no_score" sql:"column:bNoScore"`
	// Nullable
	TextID *string `json:"text_id" sql:"column:sTextId"`
	// Nullable
	CustomChapter          *bool `json:"custom_chapter" sql:"column:bCustomChapter"`
	DisplayDetailsInParent bool  `json:"display_details_in_parent" sql:"column:bDisplayDetailsInParent"`
	ReadOnly               bool  `json:"read_only" sql:"column:bReadOnly"`
	// enum: forceYes,forceNo,default,
	FullScreen     string `json:"full_screen" sql:"column:sFullScreen" validate:"omitempty,oneof=forceYes forceNo default"`
	ShowDifficulty bool   `json:"show_difficulty" sql:"column:bShowDifficulty"`
	ShowSource     bool   `json:"show_source" sql:"column:bShowSource"`
	HintsAllowed   bool   `json:"hints_allowed" sql:"column:bHintsAllowed"`
	FixedRanks     bool   `json:"fixed_ranks" sql:"column:bFixedRanks"`

	// enum: None,All,AllButOne,Categories,One,Manual
	// default: All
	ValidationType string `json:"validation_type" sql:"column:sValidationType" validate:"oneof=None All AllButOne Categories One Manual"`

	// Nullable
	ValidationMin *int32 `json:"validation_min" sql:"column:iValidationMin"`
	// Nullable
	//
	// An optional comma-separated list of items' IDs to unlock (each must be owned/managed by the current user)
	UnlockedItemIDs *string `json:"unlocked_item_ids" sql:"column:idItemUnlocked" validate:"unlocked_item_ids"`
	// Nullable
	ScoreMinUnlock *int32 `json:"score_min_unlock" sql:"column:iScoreMinUnlock"`
	// Nullable
	// enum: All,Half,One,None
	TeamMode *string `json:"team_mode" sql:"column:sTeamMode" validate:"oneof=All Half One None"`
	// Nullable
	//
	// Should be owned by the current user
	TeamInGroupID   *int64 `json:"team_in_group_id" sql:"column:idTeamInGroup" validate:"team_in_group_id"`
	TeamMaxMembers  int32  `json:"team_max_members" sql:"column:iTeamMaxMembers"`
	TitleBarVisible bool   `json:"title_bar_visible" sql:"column:bTitleBarVisible"`
	HasAttempts     bool   `json:"has_attempts" sql:"column:bHasAttempts"`
	// Nullable
	AccessOpenDate *time.Time `json:"access_open_date" sql:"column:sAccessOpenDate"`
	// Nullable
	//
	// MySQL time (max value is 838:59:59)
	// pattern: ^\d{1,3}:[0-5]?\d:[0-5]?\d$
	// example: 838:59:59
	Duration *string `json:"duration" sql:"column:sDuration" validate:"duration"`
	// Nullable
	EndContestDate *time.Time `json:"end_contest_date" sql:"column:sEndContestDate"`
	// Nullable
	// enum: Running,Analysis,Closed
	ContestPhase  *string `json:"contest_phase" sql:"column:sContestPhase" validate:"oneof=Running Analysis Closed"`
	ShowUserInfos bool    `json:"show_user_infos" sql:"column:bShowUserInfos"`
	// Nullable
	Level   *int32 `json:"level" sql:"column:iLevel"`
	UsesAPI bool   `json:"uses_api" sql:"column:bUsesAPI"`
	// Nullable
	GroupCodeEnter *bool `json:"group_code_enter" sql:"column:groupCodeEnter"`
}

type itemWithRequiredType struct {
<<<<<<< HEAD
	item `json:"item,squash"`
	// required: true
	// enum: Root,Category,Chapter,Task,Course
	Type string `json:"type" validate:"required,oneof=Root Category Chapter Task Course" sql:"column:sType"`
=======
	Item item   `json:"item,squash"`
	Type string `json:"type" validate:"set,oneof=Root Category Chapter Task Course" sql:"column:sType"`
>>>>>>> 224a4d14
}

// swagger:ignore
type newItemString struct {
	// required: true
	Title string `json:"title" validate:"required" sql:"column:sTitle"`
	// Nullable
	ImageURL *string `json:"image_url" sql:"column:sImageUrl"`
	// Nullable
	Subtitle *string `json:"subtitle" sql:"column:sSubtitle"`
	// Nullable
	Description *string `json:"description" sql:"column:sDescription"`
}

// NewItemRequest is the expected input for new created item
// swagger:model itemCreateRequest
type NewItemRequest struct {
	// Nullable fields are of pointer types
<<<<<<< HEAD
	// swagger:allOf
	itemWithRequiredType `json:"item,squash"`
	// `idDefaultLanguage` of the item
	// required: true
	LanguageID    int64 `json:"language_id" validate:"required,language_id"`
	newItemString `json:"string,squash"`

	// required: true
	ParentItemID int64 `json:"parent_item_id,string" validate:"required,parent_item_id"`
	// default: 0
	Order int32 `json:"order"`
=======
	Item       itemWithRequiredType `json:"item,squash"`
	LanguageID int64                `json:"language_id" validate:"set,language_id"`
	String     struct {
		Title       string  `json:"title" validate:"set,min=1" sql:"column:sTitle"` // length >= 1
		ImageURL    *string `json:"image_url" sql:"column:sImageUrl"`
		Subtitle    *string `json:"subtitle" sql:"column:sSubtitle"`
		Description *string `json:"description" sql:"column:sDescription"`
	} `json:"string,squash"`

	ParentItemID int64 `json:"parent_item_id,string" validate:"set,parent_item_id"`
	Order        int32 `json:"order"`
>>>>>>> 224a4d14

	Children []itemChild `json:"children" validate:"children"`
}

// groupItemData creates a map containing the db data to be inserted into the groups_items table
func (in *NewItemRequest) groupItemData(groupItemID, userID, groupID, itemID int64) map[string]interface{} {
	return map[string]interface{}{
		"ID":              groupItemID,
		"idItem":          itemID,
		"idGroup":         groupID,
		"idUserCreated":   userID,
		"sFullAccessDate": database.Now(),
		"bOwnerAccess":    true,
		"bManagerAccess":  true,
		// as the owner gets full access, there is no need to request parents' access to get the actual access level
		"sCachedFullAccessDate": database.Now(),
		"bCachedFullAccess":     true,
	}
}

func (in *NewItemRequest) canCreateItemsRelationsWithoutCycles(store *database.DataStore) bool {
	if len(in.Children) == 0 {
		return true
	}
	ids := make([]int64, len(in.Children)+1)
	for index := range in.Children {
		if in.Children[index].ItemID == in.ParentItemID {
			return false
		}
		ids[index] = in.Children[index].ItemID
	}
	var count int64
	service.MustNotBeError(store.ItemAncestors().WithWriteLock().
		Where("idItemChild = ?", in.ParentItemID).
		Where("idItemAncestor IN (?)", ids).Count(&count).Error())
	return count == 0
}

// swagger:operation POST /items items itemCreate
// ---
// summary: Create an item
// description: >
//
//   Creates an item with parameters from the input data with `items.idDefaultLanguage` = `language_id`.
//   Also it
//
//     * inserts a row into `items_strings` with given `language_id`, `title`, `image_url`, `subtitle`, `description`,
//
//     * gives full access to the item for the current user (creates a new `groups_items` row with: `idItem` = `items.ID`, `idGroup` = `idGroupSelf` of the current user,
//       `idUserCreated` = `users.ID` of the current user, `sFullAccessDate` = now(), `sCachedFullAccessDate` = now(),
//       `bCachedFullAccess` = 1, `bOwnerAccess` = 1, `bManagerAccess` = 1).
//
//     * adds new relations for the parent and (optionally) children items into `items_items` and propagates `groups_items`.
//
//   The user should be an owner/manager of
//
//     * the `parent_item_id`,
//     * `children` items (if any),
//     * `unlocked_item_ids` items (if any),
//
//   and be an owner of `team_in_group_id` (if given),
//   otherwise the "bad request" response is returned.
// consumes:
// - application/json
// parameters:
// - in: body
//   name: data
//   required: true
//   description: The item to create
//   schema:
//     "$ref": "#/definitions/itemCreateRequest"
// responses:
//   "201":
//     "$ref": "#/responses/createdWithIDResponse"
//   "400":
//     "$ref": "#/responses/badRequestResponse"
//   "401":
//     "$ref": "#/responses/unauthorizedResponse"
//   "403":
//     "$ref": "#/responses/forbiddenResponse"
//   "500":
//     "$ref": "#/responses/internalErrorResponse"
func (srv *Service) addItem(w http.ResponseWriter, r *http.Request) service.APIError {
	var err error
	user := srv.GetUser(r)

	input := NewItemRequest{}
	formData := formdata.NewFormData(&input)

	apiError := service.NoError
	var itemID int64
	err = srv.Store.InTransaction(func(store *database.DataStore) error {
		registerAddItemValidators(formData, store, user)

		err = formData.ParseJSONRequestData(r)
		if err != nil {
			apiError = service.ErrInvalidRequest(err)
			return err // rollback
		}

		err = store.WithNamedLock("items_items", 3*time.Second, func(lockedStore *database.DataStore) error {
			if !input.canCreateItemsRelationsWithoutCycles(lockedStore) {
				apiError = service.ErrForbidden(errors.New("an item cannot become an ancestor of itself"))
				return apiError.Error // rollback
			}

			// insertion
			itemID, err = srv.insertItem(lockedStore, user, formData, &input)
			return err
		})
		return err
	})

	if apiError != service.NoError {
		return apiError
	}
	service.MustNotBeError(err)

	// response
	response := struct {
		ItemID int64 `json:"id,string"`
	}{ItemID: itemID}
	service.MustNotBeError(render.Render(w, r, service.CreationSuccess(&response)))
	return service.NoError
}

// constructParentItemIDValidator constructs a validator for the ParentItemID field.
// The validator checks that the user has access rights to manage the parent item (bOwnerAccess or bManagerAccess).
func constructParentItemIDValidator(store *database.DataStore, user *database.User) validator.Func {
	return validator.Func(func(fl validator.FieldLevel) bool {
		hasAccess, err := store.Items().HasManagerAccess(user, fl.Field().Interface().(int64))
		service.MustNotBeError(err)
		return hasAccess
	})
}

// constructLanguageIDValidator constructs a validator for the LanguageID field.
// The validator checks that the language exists.
func constructLanguageIDValidator(store *database.DataStore) validator.Func {
	return validator.Func(func(fl validator.FieldLevel) bool {
		found, err := store.Languages().ByID(fl.Field().Interface().(int64)).WithWriteLock().HasRows()
		service.MustNotBeError(err)
		return found
	})
}

// constructTeamInGroupIDValidator constructs a validator for the TeamInGroupID field.
// The validator checks that the group in the TeamInGroupID field is owned by the user.
func constructTeamInGroupIDValidator(store *database.DataStore, user *database.User) validator.Func {
	return validator.Func(func(fl validator.FieldLevel) bool {
		field := fl.Field()
		if field.Kind() == reflect.Ptr { // nil
			return true
		}
		found, err := store.Groups().
			OwnedBy(user).Where("groups.ID = ?", field.Int()).
			WithWriteLock().HasRows()
		service.MustNotBeError(err)
		return found
	})
}

// constructUnlockedItemIDsValidator constructs a validator for the UnlockedItemIDs field.
// The validator checks that the user has access rights to manage all the listed items (bOwnerAccess or bManagerAccess).
func constructUnlockedItemIDsValidator(store *database.DataStore, user *database.User) validator.Func {
	return validator.Func(func(fl validator.FieldLevel) bool {
		field := fl.Field()
		if field.Kind() == reflect.Ptr { // nil
			return true
		}
		ids := strings.Split(field.String(), ",")
		int64IDs := make([]int64, 0, len(ids))
		for _, id := range ids {
			int64ID, err := strconv.ParseInt(id, 10, 64)
			if err != nil {
				return false
			}
			int64IDs = append(int64IDs, int64ID)
		}
		hasAccess, err := store.Items().HasManagerAccess(user, int64IDs...)
		service.MustNotBeError(err)
		return hasAccess
	})
}

// constructChildrenValidator constructs a validator for the Children field.
// The validator checks that there are no duplicates in the list and
// the user has access rights to manage all the listed items (bOwnerAccess or bManagerAccess).
func constructChildrenValidator(store *database.DataStore, user *database.User) validator.Func {
	return validator.Func(func(fl validator.FieldLevel) bool {
		children := fl.Field().Interface().([]itemChild)

		idsMap := make(map[int64]bool, len(children))
		ids := make([]int64, len(children))
		for index := range children {
			idsMap[children[index].ItemID] = true
			ids[index] = children[index].ItemID
		}
		if len(idsMap) != len(children) {
			return false
		}
		hasAccess, err := store.Items().HasManagerAccess(user, ids...)
		service.MustNotBeError(err)
		return hasAccess
	})
}

func registerAddItemValidators(formData *formdata.FormData, store *database.DataStore, user *database.User) {
	formData.RegisterValidation("parent_item_id", constructParentItemIDValidator(store, user))
	formData.RegisterTranslation("parent_item_id",
		"should exist and the user should have manager/owner access to it")

	registerLanguageIDValidator(formData, store)

	registerChildrenValidator(formData, store, user)
	registerItemValidators(formData, store, user)
}

func registerLanguageIDValidator(formData *formdata.FormData, store *database.DataStore) {
	formData.RegisterValidation("language_id", constructLanguageIDValidator(store))
	formData.RegisterTranslation("language_id", "no such language")
}

func registerItemValidators(formData *formdata.FormData, store *database.DataStore, user *database.User) {
	formData.RegisterValidation("team_in_group_id", constructTeamInGroupIDValidator(store, user))
	formData.RegisterTranslation("team_in_group_id", "should exist and be owned by the user")

	formData.RegisterValidation("unlocked_item_ids", constructUnlockedItemIDsValidator(store, user))
	formData.RegisterTranslation("unlocked_item_ids",
		"all the IDs should exist and the user should have manager/owner access to them")
}

func registerChildrenValidator(formData *formdata.FormData, store *database.DataStore, user *database.User) {
	formData.RegisterValidation("children", constructChildrenValidator(store, user))
	formData.RegisterTranslation("children",
		"children IDs should be unique and the user should have manager/owner access to them")
}

func (srv *Service) insertItem(store *database.DataStore, user *database.User, formData *formdata.FormData,
	newItemRequest *NewItemRequest) (itemID int64, err error) {
	itemMap := formData.ConstructPartialMapForDB("itemWithRequiredType")
	stringMap := formData.ConstructPartialMapForDB("newItemString")

	err = store.RetryOnDuplicatePrimaryKeyError(func(s *database.DataStore) error {
		itemID = s.NewID()

		itemMap["ID"] = itemID
		itemMap["idDefaultLanguage"] = newItemRequest.LanguageID
		service.MustNotBeError(s.Items().InsertMap(itemMap))

		// user.SelfGroupID is not null since we have successfully passed the validation
		service.MustNotBeError(s.GroupItems().InsertMap(newItemRequest.groupItemData(s.NewID(), user.ID, *user.SelfGroupID, itemID)))

		stringMap["ID"] = s.NewID()
		stringMap["idItem"] = itemID
		stringMap["idLanguage"] = newItemRequest.LanguageID
		service.MustNotBeError(s.ItemStrings().InsertMap(stringMap))

		parentChildSpec := make([]*insertItemItemsSpec, 0, 1+len(newItemRequest.Children))
		parentChildSpec = append(parentChildSpec,
			&insertItemItemsSpec{ParentItemID: newItemRequest.ParentItemID, ChildItemID: itemID, Order: newItemRequest.Order})
		for _, child := range newItemRequest.Children {
			parentChildSpec = append(parentChildSpec,
				&insertItemItemsSpec{ParentItemID: itemID, ChildItemID: child.ItemID, Order: child.Order})
		}
		insertItemItems(s, parentChildSpec)
		return store.ItemItems().After()
	})
	return itemID, err
}

type insertItemItemsSpec struct {
	ParentItemID int64
	ChildItemID  int64
	Order        int32
}

func insertItemItems(store *database.DataStore, spec []*insertItemItemsSpec) {
	if len(spec) == 0 {
		return
	}

	var values = make([]interface{}, 0, len(spec)*4)

	for index := range spec {
		values = append(values, store.NewID(), spec[index].ParentItemID, spec[index].ChildItemID, spec[index].Order)
	}

	valuesMarks := strings.Repeat("(?, ?, ?, ?), ", len(spec)-1) + "(?, ?, ?, ?)"
	// nolint:gosec
	query := fmt.Sprintf("INSERT INTO `items_items` (`ID`, `idItemParent`, `idItemChild`, `iChildOrder`) VALUES %s",
		valuesMarks)
	service.MustNotBeError(store.Exec(query, values...).Error())
}<|MERGE_RESOLUTION|>--- conflicted
+++ resolved
@@ -19,15 +19,10 @@
 )
 
 type itemChild struct {
-<<<<<<< HEAD
 	// required: true
-	ItemID int64 `json:"item_id,string" sql:"column:idItemChild" validate:"required,child_item_id"`
+	ItemID int64 `json:"item_id,string" sql:"column:idItemChild" validate:"set,child_item_id"`
 	// default: 0
 	Order int32 `json:"order" sql:"column:iChildOrder"`
-=======
-	ItemID int64 `json:"item_id,string" sql:"column:idItemChild" validate:"set,child_item_id"`
-	Order  int32 `json:"order" sql:"column:iChildOrder"`
->>>>>>> 224a4d14
 }
 
 type item struct {
@@ -94,15 +89,10 @@
 }
 
 type itemWithRequiredType struct {
-<<<<<<< HEAD
 	item `json:"item,squash"`
 	// required: true
 	// enum: Root,Category,Chapter,Task,Course
-	Type string `json:"type" validate:"required,oneof=Root Category Chapter Task Course" sql:"column:sType"`
-=======
-	Item item   `json:"item,squash"`
 	Type string `json:"type" validate:"set,oneof=Root Category Chapter Task Course" sql:"column:sType"`
->>>>>>> 224a4d14
 }
 
 // swagger:ignore
@@ -121,31 +111,16 @@
 // swagger:model itemCreateRequest
 type NewItemRequest struct {
 	// Nullable fields are of pointer types
-<<<<<<< HEAD
-	// swagger:allOf
 	itemWithRequiredType `json:"item,squash"`
 	// `idDefaultLanguage` of the item
 	// required: true
-	LanguageID    int64 `json:"language_id" validate:"required,language_id"`
+	LanguageID    int64 `json:"language_id" validate:"set,language_id"`
 	newItemString `json:"string,squash"`
 
 	// required: true
-	ParentItemID int64 `json:"parent_item_id,string" validate:"required,parent_item_id"`
+	ParentItemID int64 `json:"parent_item_id,string" validate:"set,parent_item_id"`
 	// default: 0
 	Order int32 `json:"order"`
-=======
-	Item       itemWithRequiredType `json:"item,squash"`
-	LanguageID int64                `json:"language_id" validate:"set,language_id"`
-	String     struct {
-		Title       string  `json:"title" validate:"set,min=1" sql:"column:sTitle"` // length >= 1
-		ImageURL    *string `json:"image_url" sql:"column:sImageUrl"`
-		Subtitle    *string `json:"subtitle" sql:"column:sSubtitle"`
-		Description *string `json:"description" sql:"column:sDescription"`
-	} `json:"string,squash"`
-
-	ParentItemID int64 `json:"parent_item_id,string" validate:"set,parent_item_id"`
-	Order        int32 `json:"order"`
->>>>>>> 224a4d14
 
 	Children []itemChild `json:"children" validate:"children"`
 }
