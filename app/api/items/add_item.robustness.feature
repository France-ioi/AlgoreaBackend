Feature: Add item - robustness
  Background:
    Given the database has the following users:
      | login | temp_user | group_id |
      | jdoe  | 0         | 11       |
    And the database has the following table 'items':
      | id | teams_editable | no_score |
      | 4  | false          | false    |
      | 21 | false          | false    |
      | 22 | false          | false    |
    And the database has the following table 'items_items':
      | id | parent_item_id | child_item_id | child_order |
      | 1  | 4              | 21            | 0           |
    And the database has the following table 'items_ancestors':
      | id | ancestor_item_id | child_item_id |
      | 1  | 4                | 21            |
    And the database has the following table 'permissions_generated':
      | group_id | item_id | can_view_generated | can_edit_generated |
      | 11       | 4       | solution           | children           |
      | 11       | 21      | solution           | children           |
      | 11       | 22      | none               | none               |
    And the database has the following table 'permissions_granted':
      | group_id | item_id | can_view | giver_group_id | can_edit |
      | 11       | 4       | solution | 11             | children |
      | 11       | 21      | solution | 11             | children |
    And the database has the following table 'groups_ancestors':
      | id | ancestor_group_id | child_group_id | is_self |
      | 71 | 11                | 11             | 1       |
    And the database has the following table 'languages':
      | id |
      | 3  |

  Scenario: Missing type
    Given I am the user with id "11"
    When I send a POST request to "/items" with the following body:
      """
      {
        "language_id": "3",
        "title": "my title",
        "parent_item_id": "21",
        "order": 100
      }
      """
    Then the response code should be 400
    And the response body should be, in JSON:
      """
      {
        "success": false,
        "message": "Bad Request",
        "error_text": "Invalid input data",
        "errors":{
          "type": ["missing field"]
        }
      }
      """
    And the table "items" should stay unchanged
    And the table "items_items" should stay unchanged
    And the table "items_ancestors" should stay unchanged
    And the table "items_strings" should stay unchanged
    And the table "permissions_granted" should stay unchanged
    And the table "permissions_generated" should stay unchanged

  Scenario: Missing language_id
    Given I am the user with id "11"
    When I send a POST request to "/items" with the following body:
      """
      {
        "type": "Chapter",
        "title": "my title",
        "parent_item_id": "21",
        "order": 100
      }
      """
    Then the response code should be 400
    And the response body should be, in JSON:
      """
      {
        "success": false,
        "message": "Bad Request",
        "error_text": "Invalid input data",
        "errors":{
          "language_id": ["missing field"]
        }
      }
      """
    And the table "items" should stay unchanged
    And the table "items_items" should stay unchanged
    And the table "items_ancestors" should stay unchanged
    And the table "items_strings" should stay unchanged
    And the table "permissions_granted" should stay unchanged
    And the table "permissions_generated" should stay unchanged

  Scenario: Missing title
    Given I am the user with id "11"
    When I send a POST request to "/items" with the following body:
      """
      {
        "type": "Chapter",
        "language_id": "3",
        "parent_item_id": "21",
        "order": 100
      }
      """
    Then the response code should be 400
    And the response body should be, in JSON:
      """
      {
        "success": false,
        "message": "Bad Request",
        "error_text": "Invalid input data",
        "errors":{
          "title": ["missing field"]
        }
      }
      """
    And the table "items" should stay unchanged
    And the table "items_items" should stay unchanged
    And the table "items_ancestors" should stay unchanged
    And the table "items_strings" should stay unchanged
    And the table "permissions_granted" should stay unchanged
    And the table "permissions_generated" should stay unchanged

  Scenario: Missing parent_item_id
    Given I am the user with id "11"
    When I send a POST request to "/items" with the following body:
      """
      {
        "type": "Chapter",
        "language_id": "3",
        "title": "my title",
        "order": 100
      }
      """
    Then the response code should be 400
    And the response body should be, in JSON:
      """
      {
        "success": false,
        "message": "Bad Request",
        "error_text": "Invalid input data",
        "errors":{
          "parent_item_id": ["missing field"]
        }
      }
      """
    And the table "items" should stay unchanged
    And the table "items_items" should stay unchanged
    And the table "items_ancestors" should stay unchanged
    And the table "items_strings" should stay unchanged
    And the table "permissions_granted" should stay unchanged
    And the table "permissions_generated" should stay unchanged

  Scenario: language_id is not a number
    Given I am the user with id "11"
    When I send a POST request to "/items" with the following body:
      """
      {
        "type": "Course",
        "language_id": "sewrwer3",
        "title": "my title",
        "parent_item_id": "21",
        "order": 100
      }
      """
    Then the response code should be 400
    And the response body should be, in JSON:
      """
      {
        "success": false,
        "message": "Bad Request",
        "error_text": "Invalid input data",
        "errors":{
          "language_id": ["decoding error: strconv.ParseInt: parsing \"sewrwer3\": invalid syntax"]
        }
      }
      """
    And the table "items" should stay unchanged
    And the table "items_items" should stay unchanged
    And the table "items_ancestors" should stay unchanged
    And the table "items_strings" should stay unchanged
    And the table "permissions_granted" should stay unchanged
    And the table "permissions_generated" should stay unchanged

  Scenario: language_id doesn't exist
    Given I am the user with id "11"
    When I send a POST request to "/items" with the following body:
      """
      {
        "type": "Course",
        "language_id": "404",
        "title": "my title",
        "parent_item_id": "21",
        "order": 100
      }
      """
    Then the response code should be 400
    And the response body should be, in JSON:
      """
      {
        "success": false,
        "message": "Bad Request",
        "error_text": "Invalid input data",
        "errors":{
          "language_id": ["no such language"]
        }
      }
      """
    And the table "items" should stay unchanged
    And the table "items_items" should stay unchanged
    And the table "items_ancestors" should stay unchanged
    And the table "items_strings" should stay unchanged
    And the table "permissions_granted" should stay unchanged
    And the table "permissions_generated" should stay unchanged

  Scenario: parent_item_id is not a number
    Given I am the user with id "11"
    When I send a POST request to "/items" with the following body:
      """
      {
        "id": "2",
        "type": "Course",
        "language_id": "3",
        "title": "my title",
        "parent_item_id": "sfaewr20",
        "order": 100
      }
      """
    Then the response code should be 400
    And the response body should be, in JSON:
      """
      {
        "success": false,
        "message": "Bad Request",
        "error_text": "Invalid input data",
        "errors":{
          "parent_item_id": ["decoding error: strconv.ParseInt: parsing \"sfaewr20\": invalid syntax"]
        }
      }
      """
    And the table "items" should stay unchanged
    And the table "items_items" should stay unchanged
    And the table "items_ancestors" should stay unchanged
    And the table "items_strings" should stay unchanged
    And the table "permissions_granted" should stay unchanged
    And the table "permissions_generated" should stay unchanged

  Scenario: Non-existing parent
    Given I am the user with id "11"
    When I send a POST request to "/items" with the following body:
      """
      {
        "type": "Course",
        "language_id": "3",
        "title": "my title",
        "parent_item_id": "404",
        "order": 100
      }
      """
    Then the response code should be 400
    And the response body should be, in JSON:
      """
      {
        "success": false,
        "message": "Bad Request",
        "error_text": "Invalid input data",
        "errors":{
          "parent_item_id": ["should exist and the user should be able to manage its children"]
        }
      }
      """
    And the table "items" should stay unchanged
    And the table "items_items" should stay unchanged
    And the table "items_ancestors" should stay unchanged
    And the table "items_strings" should stay unchanged
    And the table "permissions_granted" should stay unchanged
    And the table "permissions_generated" should stay unchanged

  Scenario: Not enough perm on parent
    Given I am the user with id "11"
    When I send a POST request to "/items" with the following body:
      """
      {
        "type": "Course",
        "language_id": "3",
        "title": "my title",
        "parent_item_id": "22",
        "order": 100
      }
      """
    Then the response code should be 400
    And the response body should be, in JSON:
      """
      {
        "success": false,
        "message": "Bad Request",
        "error_text": "Invalid input data",
        "errors":{
          "parent_item_id": ["should exist and the user should be able to manage its children"]
        }
      }
      """
    And the table "items" should stay unchanged
    And the table "items_items" should stay unchanged
    And the table "items_ancestors" should stay unchanged
    And the table "items_strings" should stay unchanged
    And the table "permissions_granted" should stay unchanged
    And the table "permissions_generated" should stay unchanged

  Scenario: The user doesn't exist
    And I am the user with id "121"
    When I send a POST request to "/items" with the following body:
      """
      {
        "type": "Course",
        "language_id": "3",
        "title": "my title",
        "parent_item_id": "21",
        "order": 100
      }
      """
    Then the response code should be 401
    And the response error message should contain "Invalid access token"
    And the table "items" should stay unchanged
    And the table "items_items" should stay unchanged
    And the table "items_ancestors" should stay unchanged
    And the table "items_strings" should stay unchanged
    And the table "permissions_granted" should stay unchanged
    And the table "permissions_generated" should stay unchanged

  Scenario: Wrong full_screen
    Given I am the user with id "11"
    When I send a POST request to "/items" with the following body:
      """
      {
        "type": "Course",
        "full_screen": "wrong value",
        "language_id": "3",
        "title": "my title",
        "parent_item_id": "21",
        "order": 100
      }
      """
    Then the response code should be 400
    And the response body should be, in JSON:
      """
      {
        "success": false,
        "message": "Bad Request",
        "error_text": "Invalid input data",
        "errors":{
          "full_screen": ["full_screen must be one of [forceYes forceNo default]"]
        }
      }
      """
    And the table "items" should stay unchanged
    And the table "items_items" should stay unchanged
    And the table "items_ancestors" should stay unchanged
    And the table "items_strings" should stay unchanged
    And the table "permissions_granted" should stay unchanged
    And the table "permissions_generated" should stay unchanged

  Scenario: Wrong type
    Given I am the user with id "11"
    When I send a POST request to "/items" with the following body:
      """
      {
        "type": "Wrong",
        "language_id": "3",
        "title": "my title",
        "parent_item_id": "21",
        "order": 100
      }
      """
    Then the response code should be 400
    And the response body should be, in JSON:
      """
      {
        "success": false,
        "message": "Bad Request",
        "error_text": "Invalid input data",
        "errors":{
          "type": ["type must be one of [Root Category Chapter Task Course]"]
        }
      }
      """
    And the table "items" should stay unchanged
    And the table "items_items" should stay unchanged
    And the table "items_ancestors" should stay unchanged
    And the table "items_strings" should stay unchanged
    And the table "permissions_granted" should stay unchanged
    And the table "permissions_generated" should stay unchanged

  Scenario: Wrong validation_type
    Given I am the user with id "11"
    When I send a POST request to "/items" with the following body:
      """
      {
        "type": "Chapter",
        "validation_type": "Wrong",
        "language_id": "3",
        "title": "my title",
        "parent_item_id": "21",
        "order": 100
      }
      """
    Then the response code should be 400
    And the response body should be, in JSON:
      """
      {
        "success": false,
        "message": "Bad Request",
        "error_text": "Invalid input data",
        "errors":{
          "validation_type": ["validation_type must be one of [None All AllButOne Categories One Manual]"]
        }
      }
      """
    And the table "items" should stay unchanged
    And the table "items_items" should stay unchanged
    And the table "items_ancestors" should stay unchanged
    And the table "items_strings" should stay unchanged
    And the table "permissions_granted" should stay unchanged
    And the table "permissions_generated" should stay unchanged

  Scenario: Wrong validation_min
    Given I am the user with id "11"
    When I send a POST request to "/items" with the following body:
      """
      {
        "type": "Chapter",
        "validation_min": "Wrong",
        "language_id": "3",
        "title": "my title",
        "parent_item_id": "21",
        "order": 100
      }
      """
    Then the response code should be 400
    And the response body should be, in JSON:
      """
      {
        "success": false,
        "message": "Bad Request",
        "error_text": "Invalid input data",
        "errors":{
          "validation_min": ["expected type 'int32', got unconvertible type 'string'"]
        }
      }
      """
    And the table "items" should stay unchanged
    And the table "items_items" should stay unchanged
    And the table "items_ancestors" should stay unchanged
    And the table "items_strings" should stay unchanged
    And the table "permissions_granted" should stay unchanged
    And the table "permissions_generated" should stay unchanged

  Scenario: Wrong unlocked_item_ids
    Given I am the user with id "11"
    When I send a POST request to "/items" with the following body:
      """
      {
        "type": "Chapter",
        "unlocked_item_ids": "1,abc",
        "language_id": "3",
        "title": "my title",
        "parent_item_id": "21",
        "order": 100
      }
      """
    Then the response code should be 400
    And the response body should be, in JSON:
      """
      {
        "success": false,
        "message": "Bad Request",
        "error_text": "Invalid input data",
        "errors":{
          "unlocked_item_ids": ["all the IDs should exist and the user should have `can_grant_view` \u003e= 'content' permission on each"]
        }
      }
      """
    And the table "items" should stay unchanged
    And the table "items_items" should stay unchanged
    And the table "items_ancestors" should stay unchanged
    And the table "items_strings" should stay unchanged
    And the table "permissions_granted" should stay unchanged
    And the table "permissions_generated" should stay unchanged

  Scenario: Non-existent id in unlocked_item_ids
    Given I am the user with id "11"
    When I send a POST request to "/items" with the following body:
      """
      {
        "type": "Chapter",
        "unlocked_item_ids": "404",
        "language_id": "3",
        "title": "my title",
        "parent_item_id": "21",
        "order": 100
      }
      """
    Then the response code should be 400
    And the response body should be, in JSON:
      """
      {
        "success": false,
        "message": "Bad Request",
        "error_text": "Invalid input data",
        "errors":{
          "unlocked_item_ids": ["all the IDs should exist and the user should have `can_grant_view` \u003e= 'content' permission on each"]
        }
      }
      """
    And the table "items" should stay unchanged
    And the table "items_items" should stay unchanged
    And the table "items_ancestors" should stay unchanged
    And the table "items_strings" should stay unchanged
    And the table "permissions_granted" should stay unchanged
    And the table "permissions_generated" should stay unchanged

<<<<<<< HEAD
  Scenario: the user doesn't have can_edit >= children on unlocked_item_ids
    Given I am the user with group_id "11"
=======
  Scenario: unlocked_item_ids not owned/managed by the user
    Given I am the user with id "11"
>>>>>>> 91e2098d
    When I send a POST request to "/items" with the following body:
      """
      {
        "type": "Chapter",
        "unlocked_item_ids": "22",
        "language_id": "3",
        "title": "my title",
        "parent_item_id": "21",
        "order": 100
      }
      """
    Then the response code should be 400
    And the response body should be, in JSON:
      """
      {
        "success": false,
        "message": "Bad Request",
        "error_text": "Invalid input data",
        "errors":{
          "unlocked_item_ids": ["all the IDs should exist and the user should have `can_grant_view` \u003e= 'content' permission on each"]
        }
      }
      """
    And the table "items" should stay unchanged
    And the table "items_items" should stay unchanged
    And the table "items_ancestors" should stay unchanged
    And the table "items_strings" should stay unchanged
    And the table "permissions_granted" should stay unchanged
    And the table "permissions_generated" should stay unchanged

  Scenario: Wrong contest_entering_condition
    Given I am the user with id "11"
    When I send a POST request to "/items" with the following body:
      """
      {
        "type": "Chapter",
        "contest_entering_condition": "Wrong",
        "language_id": "3",
        "title": "my title",
        "parent_item_id": "21",
        "order": 100
      }
      """
    Then the response code should be 400
    And the response body should be, in JSON:
      """
      {
        "success": false,
        "message": "Bad Request",
        "error_text": "Invalid input data",
        "errors":{
          "contest_entering_condition": ["contest_entering_condition must be one of [All Half One None]"]
        }
      }
      """
    And the table "items" should stay unchanged
    And the table "items_items" should stay unchanged
    And the table "items_ancestors" should stay unchanged
    And the table "items_strings" should stay unchanged
    And the table "permissions_granted" should stay unchanged
    And the table "permissions_generated" should stay unchanged

  Scenario: Wrong duration (wrong format)
    Given I am the user with id "11"
    When I send a POST request to "/items" with the following body:
      """
      {
        "type": "Chapter",
        "duration": "12:34",
        "language_id": "3",
        "title": "my title",
        "parent_item_id": "21",
        "order": 100
      }
      """
    Then the response code should be 400
    And the response body should be, in JSON:
      """
      {
        "success": false,
        "message": "Bad Request",
        "error_text": "Invalid input data",
        "errors":{
          "duration": ["invalid duration"]
        }
      }
      """
    And the table "items" should stay unchanged
    And the table "items_items" should stay unchanged
    And the table "items_ancestors" should stay unchanged
    And the table "items_strings" should stay unchanged
    And the table "permissions_granted" should stay unchanged
    And the table "permissions_generated" should stay unchanged

  Scenario: Wrong duration (negative hours)
    Given I am the user with id "11"
    When I send a POST request to "/items" with the following body:
      """
      {
        "type": "Chapter",
        "duration": "-1:34:56",
        "language_id": "3",
        "title": "my title",
        "parent_item_id": "21",
        "order": 100
      }
      """
    Then the response code should be 400
    And the response body should be, in JSON:
      """
      {
        "success": false,
        "message": "Bad Request",
        "error_text": "Invalid input data",
        "errors":{
          "duration": ["invalid duration"]
        }
      }
      """
    And the table "items" should stay unchanged
    And the table "items_items" should stay unchanged
    And the table "items_ancestors" should stay unchanged
    And the table "items_strings" should stay unchanged
    And the table "permissions_granted" should stay unchanged
    And the table "permissions_generated" should stay unchanged

  Scenario: Wrong duration (too many hours)
    Given I am the user with id "11"
    When I send a POST request to "/items" with the following body:
      """
      {
        "type": "Chapter",
        "duration": "839:34:56",
        "language_id": "3",
        "title": "my title",
        "parent_item_id": "21",
        "order": 100
      }
      """
    Then the response code should be 400
    And the response body should be, in JSON:
      """
      {
        "success": false,
        "message": "Bad Request",
        "error_text": "Invalid input data",
        "errors":{
          "duration": ["invalid duration"]
        }
      }
      """
    And the table "items" should stay unchanged
    And the table "items_items" should stay unchanged
    And the table "items_ancestors" should stay unchanged
    And the table "items_strings" should stay unchanged
    And the table "permissions_granted" should stay unchanged
    And the table "permissions_generated" should stay unchanged

  Scenario: Wrong duration (negative minutes)
    Given I am the user with id "11"
    When I send a POST request to "/items" with the following body:
      """
      {
        "type": "Chapter",
        "duration": "99:-1:56",
        "language_id": "3",
        "title": "my title",
        "parent_item_id": "21",
        "order": 100
      }
      """
    Then the response code should be 400
    And the response body should be, in JSON:
      """
      {
        "success": false,
        "message": "Bad Request",
        "error_text": "Invalid input data",
        "errors":{
          "duration": ["invalid duration"]
        }
      }
      """
    And the table "items" should stay unchanged
    And the table "items_items" should stay unchanged
    And the table "items_ancestors" should stay unchanged
    And the table "items_strings" should stay unchanged
    And the table "permissions_granted" should stay unchanged
    And the table "permissions_generated" should stay unchanged

  Scenario: Wrong duration (too many minutes)
    Given I am the user with id "11"
    When I send a POST request to "/items" with the following body:
      """
      {
        "type": "Chapter",
        "duration": "99:60:56",
        "language_id": "3",
        "title": "my title",
        "parent_item_id": "21",
        "order": 100
      }
      """
    Then the response code should be 400
    And the response body should be, in JSON:
      """
      {
        "success": false,
        "message": "Bad Request",
        "error_text": "Invalid input data",
        "errors":{
          "duration": ["invalid duration"]
        }
      }
      """
    And the table "items" should stay unchanged
    And the table "items_items" should stay unchanged
    And the table "items_ancestors" should stay unchanged
    And the table "items_strings" should stay unchanged
    And the table "permissions_granted" should stay unchanged
    And the table "permissions_generated" should stay unchanged

  Scenario: Wrong duration (negative seconds)
    Given I am the user with id "11"
    When I send a POST request to "/items" with the following body:
      """
      {
        "type": "Chapter",
        "duration": "99:59:-1",
        "language_id": "3",
        "title": "my title",
        "parent_item_id": "21",
        "order": 100
      }
      """
    Then the response code should be 400
    And the response body should be, in JSON:
      """
      {
        "success": false,
        "message": "Bad Request",
        "error_text": "Invalid input data",
        "errors":{
          "duration": ["invalid duration"]
        }
      }
      """
    And the table "items" should stay unchanged
    And the table "items_items" should stay unchanged
    And the table "items_ancestors" should stay unchanged
    And the table "items_strings" should stay unchanged
    And the table "permissions_granted" should stay unchanged
    And the table "permissions_generated" should stay unchanged

  Scenario: Wrong duration (too many seconds)
    Given I am the user with id "11"
    When I send a POST request to "/items" with the following body:
      """
      {
        "type": "Chapter",
        "duration": "99:59:60",
        "language_id": "3",
        "title": "my title",
        "parent_item_id": "21",
        "order": 100
      }
      """
    Then the response code should be 400
    And the response body should be, in JSON:
      """
      {
        "success": false,
        "message": "Bad Request",
        "error_text": "Invalid input data",
        "errors":{
          "duration": ["invalid duration"]
        }
      }
      """
    And the table "items" should stay unchanged
    And the table "items_items" should stay unchanged
    And the table "items_ancestors" should stay unchanged
    And the table "items_strings" should stay unchanged
    And the table "permissions_granted" should stay unchanged
    And the table "permissions_generated" should stay unchanged

  Scenario: Wrong contest_phase
    Given I am the user with id "11"
    When I send a POST request to "/items" with the following body:
      """
      {
        "type": "Chapter",
        "contest_phase": "Wrong",
        "language_id": "3",
        "title": "my title",
        "parent_item_id": "21",
        "order": 100
      }
      """
    Then the response code should be 400
    And the response body should be, in JSON:
      """
      {
        "success": false,
        "message": "Bad Request",
        "error_text": "Invalid input data",
        "errors":{
          "contest_phase": ["contest_phase must be one of [Running Analysis Closed]"]
        }
      }
      """
    And the table "items" should stay unchanged
    And the table "items_items" should stay unchanged
    And the table "items_ancestors" should stay unchanged
    And the table "items_strings" should stay unchanged
    And the table "permissions_granted" should stay unchanged
    And the table "permissions_generated" should stay unchanged

  Scenario: Non-unique children item IDs
    Given I am the user with id "11"
    When I send a POST request to "/items" with the following body:
      """
      {
        "type": "Chapter",
        "language_id": "3",
        "title": "my title",
        "parent_item_id": "4",
        "order": 100,
        "children": [
          {"item_id": "21", "order": 1},
          {"item_id": "21", "order": 2}
        ]
      }
      """
    Then the response code should be 400
    And the response body should be, in JSON:
      """
      {
        "success": false,
        "message": "Bad Request",
        "error_text": "Invalid input data",
        "errors":{
          "children": ["children IDs should be unique and each should be visible to the user"]
        }
      }
      """
    And the table "items" should stay unchanged
    And the table "items_items" should stay unchanged
    And the table "items_ancestors" should stay unchanged
    And the table "items_strings" should stay unchanged
    And the table "permissions_granted" should stay unchanged
    And the table "permissions_generated" should stay unchanged

<<<<<<< HEAD
  Scenario: Children items are not visible to the user
    Given I am the user with group_id "11"
=======
  Scenario: User doesn't have manager/owner access to children items
    Given I am the user with id "11"
>>>>>>> 91e2098d
    When I send a POST request to "/items" with the following body:
      """
      {
        "type": "Chapter",
        "language_id": "3",
        "title": "my title",
        "parent_item_id": "21",
        "order": 100,
        "children": [
          {"item_id": "4", "order": 1},
          {"item_id": "22", "order": 2}
        ]
      }
      """
    Then the response code should be 400
    And the response body should be, in JSON:
      """
      {
        "success": false,
        "message": "Bad Request",
        "error_text": "Invalid input data",
        "errors":{
          "children": ["children IDs should be unique and each should be visible to the user"]
        }
      }
      """
    And the table "items" should stay unchanged
    And the table "items_items" should stay unchanged
    And the table "items_ancestors" should stay unchanged
    And the table "items_strings" should stay unchanged
    And the table "permissions_granted" should stay unchanged
    And the table "permissions_generated" should stay unchanged

  Scenario: The parent is a child item
    Given I am the user with id "11"
    When I send a POST request to "/items" with the following body:
      """
      {
        "type": "Chapter",
        "language_id": "3",
        "title": "my title",
        "parent_item_id": "21",
        "order": 100,
        "children": [
          {"item_id": "21", "order": 1}
        ]
      }
      """
    Then the response code should be 403
    And the response error message should contain "An item cannot become an ancestor of itself"
    And the table "items" should stay unchanged
    And the table "items_items" should stay unchanged
    And the table "items_ancestors" should stay unchanged
    And the table "items_strings" should stay unchanged
    And the table "permissions_granted" should stay unchanged
    And the table "permissions_generated" should stay unchanged

  Scenario: The parent is a descendant of a child item
    Given I am the user with id "11"
    When I send a POST request to "/items" with the following body:
      """
      {
        "type": "Chapter",
        "language_id": "3",
        "title": "my title",
        "parent_item_id": "21",
        "order": 100,
        "children": [
          {"item_id": "4", "order": 1}
        ]
      }
      """
    Then the response code should be 403
    And the response error message should contain "An item cannot become an ancestor of itself"
    And the table "items" should stay unchanged
    And the table "items_items" should stay unchanged
    And the table "items_ancestors" should stay unchanged
    And the table "items_strings" should stay unchanged
    And the table "permissions_granted" should stay unchanged
    And the table "permissions_generated" should stay unchanged<|MERGE_RESOLUTION|>--- conflicted
+++ resolved
@@ -518,13 +518,8 @@
     And the table "permissions_granted" should stay unchanged
     And the table "permissions_generated" should stay unchanged
 
-<<<<<<< HEAD
   Scenario: the user doesn't have can_edit >= children on unlocked_item_ids
-    Given I am the user with group_id "11"
-=======
-  Scenario: unlocked_item_ids not owned/managed by the user
-    Given I am the user with id "11"
->>>>>>> 91e2098d
+    Given I am the user with id "11"
     When I send a POST request to "/items" with the following body:
       """
       {
@@ -878,13 +873,8 @@
     And the table "permissions_granted" should stay unchanged
     And the table "permissions_generated" should stay unchanged
 
-<<<<<<< HEAD
   Scenario: Children items are not visible to the user
-    Given I am the user with group_id "11"
-=======
-  Scenario: User doesn't have manager/owner access to children items
-    Given I am the user with id "11"
->>>>>>> 91e2098d
+    Given I am the user with id "11"
     When I send a POST request to "/items" with the following body:
       """
       {
