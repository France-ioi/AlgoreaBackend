Feature: Get item for tree navigation
  Background:
    Given the database has the following table 'users':
      | id | login     | temp_user | self_group_id | owned_group_id | default_language | version |
      | 1  | jdoe      | 0         | 11            | 12             |                  | 0       |
      | 2  | gray_root | 0         | 14            | 15             |                  | 0       |
      | 3  | gray_mid  | 0         | 16            | 17             |                  | 0       |
      | 4  | fr_user   | 0         | 18            | 19             | fr               | 0       |
    And the database has the following table 'languages':
      | id | code | version |
      | 2  | fr   | 0       |
    And the database has the following table 'groups':
      | id | name            | text_id | grade | type      | version |
      | 11 | jdoe            |         | -2    | UserAdmin | 0       |
      | 12 | jdoe-admin      |         | -2    | UserAdmin | 0       |
      | 13 | Group B         |         | -2    | Class     | 0       |
      | 14 | gray_root       |         | -2    | UserAdmin | 0       |
      | 15 | gray_root-admin |         | -2    | UserAdmin | 0       |
      | 16 | gray_mid        |         | -2    | UserAdmin | 0       |
      | 17 | gray_mid-admin  |         | -2    | UserAdmin | 0       |
      | 18 | french          |         | -2    | UserAdmin | 0       |
      | 19 | french-admin    |         | -2    | UserAdmin | 0       |
    And the database has the following table 'groups_groups':
      | id | parent_group_id | child_group_id | version |
      | 61 | 13              | 11             | 0       |
    And the database has the following table 'groups_ancestors':
      | id | ancestor_group_id | child_group_id | is_self | version |
      | 71 | 11                | 11             | 1       | 0       |
      | 72 | 12                | 12             | 1       | 0       |
      | 73 | 13                | 13             | 1       | 0       |
      | 74 | 13                | 11             | 0       | 0       |
      | 75 | 14                | 14             | 1       | 0       |
      | 76 | 16                | 16             | 1       | 0       |
      | 77 | 18                | 18             | 1       | 0       |
    And the database has the following table 'items':
      | id  | type     | teams_editable | no_score | unlocked_item_ids | transparent_folder | version |
      | 200 | Category | false          | false    | 1234,2345         | true               | 0       |
      | 210 | Chapter  | false          | false    | 1234,2345         | true               | 0       |
      | 220 | Chapter  | false          | false    | 1234,2345         | true               | 0       |
      | 230 | Chapter  | false          | false    | 1234,2345         | true               | 0       |
      | 211 | Task     | false          | false    | 1234,2345         | true               | 0       |
      | 231 | Task     | false          | false    | 1234,2345         | true               | 0       |
      | 232 | Task     | false          | false    | 1234,2345         | true               | 0       |
      | 250 | Task     | false          | false    | 1234,2345         | true               | 0       |
    And the database has the following table 'groups_items':
      | id | group_id | item_id | cached_full_access_date | cached_partial_access_date | cached_grayed_access_date | creator_user_id | version |
      | 43 | 13       | 200     | 2019-03-22 08:00:00     | 2019-03-22 08:00:00        | 2019-03-22 08:00:00       | 0               | 0       |
      | 44 | 13       | 210     | 2019-03-22 08:00:00     | 2019-03-22 08:00:00        | 2019-03-22 08:00:00       | 0               | 0       |
      | 45 | 13       | 220     | 2019-03-22 08:00:00     | 2019-03-22 08:00:00        | 2019-03-22 08:00:00       | 0               | 0       |
      | 46 | 13       | 230     | 2019-03-22 08:00:00     | 2019-03-22 08:00:00        | 2019-03-22 08:00:00       | 0               | 0       |
      | 47 | 13       | 211     | 2019-03-22 08:00:00     | 2019-03-22 08:00:00        | 2019-03-22 08:00:00       | 0               | 0       |
      | 48 | 13       | 231     | 2019-03-22 08:00:00     | 2019-03-22 08:00:00        | 2019-03-22 08:00:00       | 0               | 0       |
      | 49 | 13       | 232     | 2019-03-22 08:00:00     | 2019-03-22 08:00:00        | 2019-03-22 08:00:00       | 0               | 0       |
      | 42 | 13       | 250     | 2019-03-22 08:00:00     | 2019-03-22 08:00:00        | 2019-03-22 08:00:00       | 0               | 0       |
      | 50 | 14       | 200     | 3019-03-22 08:00:00     | 3019-03-22 08:00:00        | 2019-03-22 08:00:00       | 0               | 0       |
      | 51 | 14       | 210     | 2019-03-22 08:00:00     | 2019-03-22 08:00:00        | 2019-03-22 08:00:00       | 0               | 0       |
      | 52 | 14       | 220     | 2019-03-22 08:00:00     | 2019-03-22 08:00:00        | 2019-03-22 08:00:00       | 0               | 0       |
      | 53 | 14       | 230     | 2019-03-22 08:00:00     | 2019-03-22 08:00:00        | 2019-03-22 08:00:00       | 0               | 0       |
      | 54 | 14       | 211     | 2019-03-22 08:00:00     | 2019-03-22 08:00:00        | 2019-03-22 08:00:00       | 0               | 0       |
      | 55 | 14       | 231     | 2019-03-22 08:00:00     | 2019-03-22 08:00:00        | 2019-03-22 08:00:00       | 0               | 0       |
      | 56 | 14       | 232     | 2019-03-22 08:00:00     | 2019-03-22 08:00:00        | 2019-03-22 08:00:00       | 0               | 0       |
      | 60 | 16       | 200     | 2019-03-22 08:00:00     | 2019-03-22 08:00:00        | 2019-03-22 08:00:00       | 0               | 0       |
      | 61 | 16       | 210     | 3019-03-22 08:00:00     | 3019-03-22 08:00:00        | 2019-03-22 08:00:00       | 0               | 0       |
      | 62 | 16       | 220     | 2019-03-22 08:00:00     | 2019-03-22 08:00:00        | 2019-03-22 08:00:00       | 0               | 0       |
      | 63 | 16       | 230     | 3019-03-22 08:00:00     | 3019-03-22 08:00:00        | 2019-03-22 08:00:00       | 0               | 0       |
      | 64 | 16       | 211     | 2019-03-22 08:00:00     | 2019-03-22 08:00:00        | 2019-03-22 08:00:00       | 0               | 0       |
      | 65 | 16       | 231     | 2019-03-22 08:00:00     | 2019-03-22 08:00:00        | 2019-03-22 08:00:00       | 0               | 0       |
      | 66 | 16       | 232     | 2019-03-22 08:00:00     | 2019-03-22 08:00:00        | 2019-03-22 08:00:00       | 0               | 0       |
      | 70 | 18       | 200     | 3019-03-22 08:00:00     | 2019-03-22 08:00:00        | 2019-03-22 08:00:00       | 0               | 0       |
      | 71 | 18       | 210     | 3019-03-22 08:00:00     | 2019-03-22 08:00:00        | 2019-03-22 08:00:00       | 0               | 0       |
      | 72 | 18       | 220     | 3019-03-22 08:00:00     | 2019-03-22 08:00:00        | 2019-03-22 08:00:00       | 0               | 0       |
      | 73 | 18       | 230     | 3019-03-22 08:00:00     | 2019-03-22 08:00:00        | 2019-03-22 08:00:00       | 0               | 0       |
      | 74 | 18       | 211     | 3019-03-22 08:00:00     | 2019-03-22 08:00:00        | 2019-03-22 08:00:00       | 0               | 0       |
      | 75 | 18       | 231     | 3019-03-22 08:00:00     | 2019-03-22 08:00:00        | 2019-03-22 08:00:00       | 0               | 0       |
      | 76 | 18       | 232     | 3019-03-22 08:00:00     | 2019-03-22 08:00:00        | 2019-03-22 08:00:00       | 0               | 0       |
    And the database has the following table 'items_items':
<<<<<<< HEAD
      | id | item_parent_id | item_child_id | child_order | partial_access_propagation | difficulty | version |
      | 54 | 200            | 210           | 3           | None                       | 0          | 0       |
      | 55 | 200            | 220           | 2           | AsGrayed                   | 0          | 0       |
      | 56 | 200            | 230           | 1           | AsPartial                  | 0          | 0       |
      | 57 | 210            | 211           | 1           | None                       | 0          | 0       |
      | 58 | 230            | 231           | 2           | None                       | 0          | 0       |
      | 59 | 230            | 232           | 1           | None                       | 0          | 0       |
=======
      | id | parent_item_id | child_item_id | child_order | access_restricted | difficulty | version |
      | 54 | 200            | 210           | 3           | true              | 0          | 0       |
      | 55 | 200            | 220           | 2           | true              | 0          | 0       |
      | 56 | 200            | 230           | 1           | true              | 0          | 0       |
      | 57 | 210            | 211           | 1           | true              | 0          | 0       |
      | 58 | 230            | 231           | 2           | true              | 0          | 0       |
      | 59 | 230            | 232           | 1           | true              | 0          | 0       |
>>>>>>> 16b86a65
    And the database has the following table 'items_strings':
      | id | item_id | language_id | title       | version |
      | 53 | 200     | 1           | Category 1  | 0       |
      | 54 | 210     | 1           | Chapter A   | 0       |
      | 55 | 220     | 1           | Chapter B   | 0       |
      | 56 | 230     | 1           | Chapter C   | 0       |
      | 57 | 211     | 1           | Task 1      | 0       |
      | 58 | 231     | 1           | Task 2      | 0       |
      | 59 | 232     | 1           | Task 3      | 0       |
      | 63 | 200     | 2           | Catégorie 1 | 0       |
      | 64 | 210     | 2           | Chapitre A  | 0       |
      | 66 | 230     | 2           | Chapitre C  | 0       |
      | 67 | 211     | 2           | Tâche 1     | 0       |
    And the database has the following table 'users_items':
      | id | user_id | item_id | score | submissions_attempts | validated | finished | key_obtained | start_date          | finish_date         | validation_date     | version |
      | 1  | 1       | 200     | 12341 | 11                   | true      | true     | true         | 2019-01-30 09:26:41 | 2019-02-01 09:26:41 | 2019-01-31 09:26:41 | 0       |
      | 2  | 1       | 210     | 12342 | 12                   | true      | true     | true         | 2019-01-30 09:26:42 | 2019-02-01 09:26:42 | 2019-01-31 09:26:42 | 0       |
      | 5  | 1       | 211     | 12343 | 13                   | true      | true     | true         | 2019-01-30 09:26:43 | 2019-02-01 09:26:43 | 2019-01-31 09:26:43 | 0       |
      | 3  | 1       | 220     | 12344 | 14                   | true      | true     | true         | 2019-01-30 09:26:44 | 2019-02-01 09:26:44 | 2019-01-31 09:26:44 | 0       |
      | 4  | 1       | 230     | 12345 | 15                   | true      | true     | true         | 2019-01-30 09:26:45 | 2019-02-01 09:26:45 | 2019-01-31 09:26:45 | 0       |
      | 6  | 1       | 231     | 12346 | 16                   | true      | true     | true         | 2019-01-30 09:26:46 | 2019-02-01 09:26:46 | 2019-01-31 09:26:46 | 0       |
      | 7  | 1       | 232     | 12347 | 17                   | true      | true     | true         | 2019-01-30 09:26:47 | 2019-02-01 09:26:47 | 2019-01-31 09:26:47 | 0       |

  Scenario: Get tree structure
    Given I am the user with id "1"
    When I send a GET request to "/items/200/as-nav-tree"
    Then the response code should be 200
    And the response body should be, in JSON:
      """
      {
        "id": "200",
        "type": "Category",
        "transparent_folder": true,
        "has_unlocked_items": true,
        "string": {
          "title": "Category 1"
        },
        "user": {
          "score": 12341,
          "validated": true,
          "finished": true,
          "key_obtained": true,
          "submissions_attempts": 11,
          "start_date": "2019-01-30T09:26:41Z",
          "validation_date": "2019-01-31T09:26:41Z",
          "finish_date": "2019-02-01T09:26:41Z"
        },
        "access_rights": {
          "partial_access": true,
          "full_access": true,
          "gray_access": true
        },
        "children": [
          {
            "id": "230",
            "order": 1,
            "partial_access_propagation": "AsPartial",
            "type": "Chapter",
            "transparent_folder": true,
            "has_unlocked_items": true,
            "string": {
              "title": "Chapter C"
            },
            "user": {
              "score": 12345,
              "validated": true,
              "finished": true,
              "key_obtained": true,
              "submissions_attempts": 15,
              "start_date": "2019-01-30T09:26:45Z",
              "validation_date": "2019-01-31T09:26:45Z",
              "finish_date": "2019-02-01T09:26:45Z"
            },
            "access_rights": {
              "partial_access": true,
              "full_access": true,
              "gray_access": true
            },
            "children": [
              {
                "id": "232",
                "order": 1,
                "partial_access_propagation": "None",
                "type": "Task",
                "transparent_folder": true,
                "has_unlocked_items": true,
                "string": {
                  "title": "Task 3"
                },
                "user": {
                  "score": 12347,
                  "validated": true,
                  "finished": true,
                  "key_obtained": true,
                  "submissions_attempts": 17,
                  "start_date": "2019-01-30T09:26:47Z",
                  "validation_date": "2019-01-31T09:26:47Z",
                  "finish_date": "2019-02-01T09:26:47Z"
                },
                "access_rights": {
                  "partial_access": true,
                  "full_access": true,
                  "gray_access": true
                },
                "children": null
              },
              {
                "id": "231",
                "order": 2,
                "partial_access_propagation": "None",
                "type": "Task",
                "transparent_folder": true,
                "has_unlocked_items": true,
                "string": {
                  "title": "Task 2"
                },
                "user": {
                  "score": 12346,
                  "validated": true,
                  "finished": true,
                  "key_obtained": true,
                  "submissions_attempts": 16,
                  "start_date": "2019-01-30T09:26:46Z",
                  "validation_date": "2019-01-31T09:26:46Z",
                  "finish_date": "2019-02-01T09:26:46Z"
                },
                "access_rights": {
                  "partial_access": true,
                  "full_access": true,
                  "gray_access": true
                },
                "children": null
              }
            ]
          },
          {
            "id": "220",
            "order": 2,
            "partial_access_propagation": "AsGrayed",
            "type": "Chapter",
            "transparent_folder": true,
            "has_unlocked_items": true,
            "string": {
              "title": "Chapter B"
            },
            "user": {
              "score": 12344,
              "validated": true,
              "finished": true,
              "key_obtained": true,
              "submissions_attempts": 14,
              "start_date": "2019-01-30T09:26:44Z",
              "validation_date": "2019-01-31T09:26:44Z",
              "finish_date": "2019-02-01T09:26:44Z"
            },
            "access_rights": {
              "partial_access": true,
              "full_access": true,
              "gray_access": true
            },
            "children": []
          },
          {
            "id": "210",
            "order": 3,
            "partial_access_propagation": "None",
            "type": "Chapter",
            "transparent_folder": true,
            "has_unlocked_items": true,
            "string": {
              "title": "Chapter A"
            },
            "user": {
              "score": 12342,
              "validated": true,
              "finished": true,
              "key_obtained": true,
              "submissions_attempts": 12,
              "start_date": "2019-01-30T09:26:42Z",
              "validation_date": "2019-01-31T09:26:42Z",
              "finish_date": "2019-02-01T09:26:42Z"
            },
            "access_rights": {
              "partial_access": true,
              "full_access": true,
              "gray_access": true
            },
            "children": [
              {
                "id": "211",
                "order": 1,
                "partial_access_propagation": "None",
                "type": "Task",
                "transparent_folder": true,
                "has_unlocked_items": true,
                "string": {
                  "title": "Task 1"
                },
                "user": {
                  "score": 12343,
                  "validated": true,
                  "finished": true,
                  "key_obtained": true,
                  "submissions_attempts": 13,
                  "start_date": "2019-01-30T09:26:43Z",
                  "validation_date": "2019-01-31T09:26:43Z",
                  "finish_date": "2019-02-01T09:26:43Z"
                },
                "access_rights": {
                  "partial_access": true,
                  "full_access": true,
                  "gray_access": true
                },
                "children": null
              }
            ]
          }
        ]
      }
      """

  Scenario: Should return only one node if the root item doesn't have children
    Given I am the user with id "1"
    When I send a GET request to "/items/232/as-nav-tree"
    Then the response code should be 200
    And the response body should be, in JSON:
      """
      {
        "id": "232",
        "type": "Task",
        "transparent_folder": true,
        "has_unlocked_items": true,
        "string": {
          "title": "Task 3"
        },
        "user": {
          "score": 12347,
          "validated": true,
          "finished": true,
          "key_obtained": true,
          "submissions_attempts": 17,
          "start_date": "2019-01-30T09:26:47Z",
          "validation_date": "2019-01-31T09:26:47Z",
          "finish_date": "2019-02-01T09:26:47Z"
        },
        "access_rights": {
          "partial_access": true,
          "full_access": true,
          "gray_access": true
        },
        "children": []
      }
      """

  Scenario: Should return a subtree having two levels if the root item doesn't have grandchildren
    Given I am the user with id "1"
    When I send a GET request to "/items/230/as-nav-tree"
    Then the response code should be 200
    And the response body should be, in JSON:
      """
      {
        "id": "230",
        "type": "Chapter",
        "transparent_folder": true,
        "has_unlocked_items": true,
        "string": {
          "title": "Chapter C"
        },
        "user": {
          "score": 12345,
          "validated": true,
          "finished": true,
          "key_obtained": true,
          "submissions_attempts": 15,
          "start_date": "2019-01-30T09:26:45Z",
          "validation_date": "2019-01-31T09:26:45Z",
          "finish_date": "2019-02-01T09:26:45Z"
        },
        "access_rights": {
          "partial_access": true,
          "full_access": true,
          "gray_access": true
        },
        "children": [
          {
            "id": "232",
            "order": 1,
            "partial_access_propagation": "None",
            "type": "Task",
            "transparent_folder": true,
            "has_unlocked_items": true,
            "string": {
              "title": "Task 3"
            },
            "user": {
              "score": 12347,
              "validated": true,
              "finished": true,
              "key_obtained": true,
              "submissions_attempts": 17,
              "start_date": "2019-01-30T09:26:47Z",
              "validation_date": "2019-01-31T09:26:47Z",
              "finish_date": "2019-02-01T09:26:47Z"
            },
            "access_rights": {
              "partial_access": true,
              "full_access": true,
              "gray_access": true
            },
            "children": []
          },
          {
            "id": "231",
            "order": 2,
            "partial_access_propagation": "None",
            "type": "Task",
            "transparent_folder": true,
            "has_unlocked_items": true,
            "string": {
              "title": "Task 2"
            },
            "user": {
              "score": 12346,
              "validated": true,
              "finished": true,
              "key_obtained": true,
              "submissions_attempts": 16,
              "start_date": "2019-01-30T09:26:46Z",
              "validation_date": "2019-01-31T09:26:46Z",
              "finish_date": "2019-02-01T09:26:46Z"
            },
            "access_rights": {
              "partial_access": true,
              "full_access": true,
              "gray_access": true
            },
            "children": []
          }
        ]
      }
      """

  Scenario: Should return only one node if the user has only grayed access to the root item
    Given I am the user with id "2"
    When I send a GET request to "/items/200/as-nav-tree"
    Then the response code should be 200
    And the response body should be, in JSON:
      """
      {
        "id": "200",
        "type": "Category",
        "transparent_folder": true,
        "has_unlocked_items": true,
        "string": {
          "title": "Category 1"
        },
        "user": {
          "finish_date": null,
          "finished": false,
          "key_obtained": false,
          "score": 0,
          "start_date": null,
          "submissions_attempts": 0,
          "validated": false,
          "validation_date": null
        },
        "access_rights": {
          "partial_access": false,
          "full_access": false,
          "gray_access": true
        },
        "children": []
      }
      """

  Scenario: Should skip children of grayed nodes
    Given I am the user with id "3"
    When I send a GET request to "/items/200/as-nav-tree"
    Then the response code should be 200
    And the response body should be, in JSON:
      """
      {
        "id": "200",
        "type": "Category",
        "transparent_folder": true,
        "has_unlocked_items": true,
        "string": {
          "title": "Category 1"
        },
        "user": {
          "finish_date": null,
          "finished": false,
          "key_obtained": false,
          "score": 0,
          "start_date": null,
          "submissions_attempts": 0,
          "validated": false,
          "validation_date": null
        },
        "access_rights": {
          "partial_access": true,
          "full_access": true,
          "gray_access": true
        },
        "children": [
          {
            "id": "230",
            "order": 1,
            "partial_access_propagation": "AsPartial",
            "type": "Chapter",
            "transparent_folder": true,
            "has_unlocked_items": true,
            "string": {
              "title": "Chapter C"
            },
            "user": {
              "finish_date": null,
              "finished": false,
              "key_obtained": false,
              "score": 0,
              "start_date": null,
              "submissions_attempts": 0,
              "validated": false,
              "validation_date": null
            },
            "access_rights": {
              "partial_access": false,
              "full_access": false,
              "gray_access": true
            },
            "children": []
          },
          {
            "id": "220",
            "order": 2,
            "partial_access_propagation": "AsGrayed",
            "type": "Chapter",
            "transparent_folder": true,
            "has_unlocked_items": true,
            "string": {
              "title": "Chapter B"
            },
            "user": {
              "finish_date": null,
              "finished": false,
              "key_obtained": false,
              "score": 0,
              "start_date": null,
              "submissions_attempts": 0,
              "validated": false,
              "validation_date": null
            },
            "access_rights": {
              "partial_access": true,
              "full_access": true,
              "gray_access": true
            },
            "children": []
          },
          {
            "id": "210",
            "order": 3,
            "partial_access_propagation": "None",
            "type": "Chapter",
            "transparent_folder": true,
            "has_unlocked_items": true,
            "string": {
              "title": "Chapter A"
            },
            "user": {
              "finish_date": null,
              "finished": false,
              "key_obtained": false,
              "score": 0,
              "start_date": null,
              "submissions_attempts": 0,
              "validated": false,
              "validation_date": null
            },
            "access_rights": {
              "partial_access": false,
              "full_access": false,
              "gray_access": true
            },
            "children": []
          }
        ]
      }
      """

  Scenario: Should prefer the user's default language for titles
    Given I am the user with id "4"
    When I send a GET request to "/items/200/as-nav-tree"
    Then the response code should be 200
    And the response body should be, in JSON:
      """
      {
        "id": "200",
        "type": "Category",
        "transparent_folder": true,
        "has_unlocked_items": true,
        "string": {
          "title": "Catégorie 1"
        },
        "user": {
          "finish_date": null,
          "finished": false,
          "key_obtained": false,
          "score": 0,
          "start_date": null,
          "submissions_attempts": 0,
          "validated": false,
          "validation_date": null
        },
        "access_rights": {
          "partial_access": true,
          "full_access": false,
          "gray_access": true
        },
        "children": [
          {
            "id": "230",
            "order": 1,
            "partial_access_propagation": "AsPartial",
            "type": "Chapter",
            "transparent_folder": true,
            "has_unlocked_items": true,
            "string": {
              "title": "Chapitre C"
            },
            "user": {
              "finish_date": null,
              "finished": false,
              "key_obtained": false,
              "score": 0,
              "start_date": null,
              "submissions_attempts": 0,
              "validated": false,
              "validation_date": null
            },
            "access_rights": {
              "partial_access": true,
              "full_access": false,
              "gray_access": true
            },
            "children": [
              {
                "id": "232",
                "order": 1,
                "partial_access_propagation": "None",
                "type": "Task",
                "transparent_folder": true,
                "has_unlocked_items": true,
                "string": {
                  "title": "Task 3"
                },
                "user": {
                  "finish_date": null,
                  "finished": false,
                  "key_obtained": false,
                  "score": 0,
                  "start_date": null,
                  "submissions_attempts": 0,
                  "validated": false,
                  "validation_date": null
                },
                "access_rights": {
                  "partial_access": true,
                  "full_access": false,
                  "gray_access": true
                },
                "children": null
              },
              {
                "id": "231",
                "order": 2,
                "partial_access_propagation": "None",
                "type": "Task",
                "transparent_folder": true,
                "has_unlocked_items": true,
                "string": {
                  "title": "Task 2"
                },
                "user": {
                  "finish_date": null,
                  "finished": false,
                  "key_obtained": false,
                  "score": 0,
                  "start_date": null,
                  "submissions_attempts": 0,
                  "validated": false,
                  "validation_date": null
                },
                "access_rights": {
                  "partial_access": true,
                  "full_access": false,
                  "gray_access": true
                },
                "children": null
              }
            ]
          },
          {
            "id": "220",
            "order": 2,
            "partial_access_propagation": "AsGrayed",
            "type": "Chapter",
            "transparent_folder": true,
            "has_unlocked_items": true,
            "string": {
              "title": "Chapter B"
            },
            "user": {
              "finish_date": null,
              "finished": false,
              "key_obtained": false,
              "score": 0,
              "start_date": null,
              "submissions_attempts": 0,
              "validated": false,
              "validation_date": null
            },
            "access_rights": {
              "partial_access": true,
              "full_access": false,
              "gray_access": true
            },
            "children": []
          },
          {
            "id": "210",
            "order": 3,
            "partial_access_propagation": "None",
            "type": "Chapter",
            "transparent_folder": true,
            "has_unlocked_items": true,
            "string": {
              "title": "Chapitre A"
            },
            "user": {
              "finish_date": null,
              "finished": false,
              "key_obtained": false,
              "score": 0,
              "start_date": null,
              "submissions_attempts": 0,
              "validated": false,
              "validation_date": null
            },
            "access_rights": {
              "partial_access": true,
              "full_access": false,
              "gray_access": true
            },
            "children": [
              {
                "id": "211",
                "order": 1,
                "partial_access_propagation": "None",
                "type": "Task",
                "transparent_folder": true,
                "has_unlocked_items": true,
                "string": {
                  "title": "Tâche 1"
                },
                "user": {
                  "finish_date": null,
                  "finished": false,
                  "key_obtained": false,
                  "score": 0,
                  "start_date": null,
                  "submissions_attempts": 0,
                  "validated": false,
                  "validation_date": null
                },
                "access_rights": {
                  "partial_access": true,
                  "full_access": false,
                  "gray_access": true
                },
                "children": null
              }
            ]
          }
        ]
      }
      """<|MERGE_RESOLUTION|>--- conflicted
+++ resolved
@@ -74,23 +74,13 @@
       | 75 | 18       | 231     | 3019-03-22 08:00:00     | 2019-03-22 08:00:00        | 2019-03-22 08:00:00       | 0               | 0       |
       | 76 | 18       | 232     | 3019-03-22 08:00:00     | 2019-03-22 08:00:00        | 2019-03-22 08:00:00       | 0               | 0       |
     And the database has the following table 'items_items':
-<<<<<<< HEAD
-      | id | item_parent_id | item_child_id | child_order | partial_access_propagation | difficulty | version |
+      | id | parent_item_id | child_item_id | child_order | partial_access_propagation | difficulty | version |
       | 54 | 200            | 210           | 3           | None                       | 0          | 0       |
       | 55 | 200            | 220           | 2           | AsGrayed                   | 0          | 0       |
       | 56 | 200            | 230           | 1           | AsPartial                  | 0          | 0       |
       | 57 | 210            | 211           | 1           | None                       | 0          | 0       |
       | 58 | 230            | 231           | 2           | None                       | 0          | 0       |
       | 59 | 230            | 232           | 1           | None                       | 0          | 0       |
-=======
-      | id | parent_item_id | child_item_id | child_order | access_restricted | difficulty | version |
-      | 54 | 200            | 210           | 3           | true              | 0          | 0       |
-      | 55 | 200            | 220           | 2           | true              | 0          | 0       |
-      | 56 | 200            | 230           | 1           | true              | 0          | 0       |
-      | 57 | 210            | 211           | 1           | true              | 0          | 0       |
-      | 58 | 230            | 231           | 2           | true              | 0          | 0       |
-      | 59 | 230            | 232           | 1           | true              | 0          | 0       |
->>>>>>> 16b86a65
     And the database has the following table 'items_strings':
       | id | item_id | language_id | title       | version |
       | 53 | 200     | 1           | Category 1  | 0       |
