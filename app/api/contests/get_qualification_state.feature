Feature: Get qualification state (contestGetQualificationState)
  Background:
    Given the database has the following table 'groups':
      | id | name        | type      | team_item_id |
      | 10 | Team 1      | Team      | 50           |
      | 11 | Team 2      | Team      | 60           |
      | 21 | owner       | UserSelf  | null         |
      | 22 | owner-admin | UserAdmin | null         |
      | 31 | john        | UserSelf  | null         |
      | 32 | john-admin  | UserAdmin | null         |
      | 41 | jane        | UserSelf  | null         |
      | 42 | jane-admin  | UserAdmin | null         |
      | 51 | jack        | UserSelf  | null         |
      | 52 | jack-admin  | UserAdmin | null         |
    And the database has the following table 'users':
      | login | group_id | owned_group_id | first_name  | last_name |
      | owner | 21       | 22             | Jean-Michel | Blanquer  |
      | john  | 31       | 32             | John        | Doe       |
      | jane  | 41       | 42             | Jane        | null      |
      | jack  | 51       | 52             | Jack        | Daniel    |
    And the database has the following table 'groups_groups':
      | parent_group_id | child_group_id | type               |
      | 10              | 31             | invitationAccepted |
      | 10              | 41             | requestAccepted    |
      | 10              | 51             | joinedByCode       |
      | 11              | 31             | invitationAccepted |
      | 11              | 41             | requestAccepted    |
      | 11              | 51             | joinedByCode       |
    And the database has the following table 'groups_ancestors':
      | ancestor_group_id | child_group_id | is_self |
      | 10                | 10             | 1       |
      | 10                | 31             | 0       |
      | 10                | 41             | 0       |
      | 10                | 51             | 0       |
      | 11                | 11             | 1       |
      | 11                | 31             | 0       |
      | 11                | 41             | 0       |
      | 11                | 51             | 0       |
      | 21                | 21             | 1       |
      | 22                | 22             | 1       |
      | 31                | 31             | 1       |
      | 32                | 32             | 1       |
      | 41                | 41             | 1       |
      | 42                | 42             | 1       |
      | 51                | 51             | 1       |
      | 52                | 52             | 1       |
    And the database has the following table 'groups_items':
      | group_id | item_id | cached_partial_access_since | cached_grayed_access_since | cached_full_access_since | cached_solutions_access_since |
      | 10       | 50      | 2017-05-29 06:38:38         | null                       | null                     | null                          |
      | 11       | 50      | null                        | null                       | null                     | null                          |
      | 11       | 60      | null                        | 2017-05-29 06:38:38        | null                     | null                          |
      | 21       | 50      | null                        | null                       | null                     | 2018-05-29 06:38:38           |
      | 21       | 60      | null                        | null                       | 2018-05-29 06:38:38      | null                          |
      | 31       | 50      | null                        | null                       | 2018-05-29 06:38:38      | null                          |

  Scenario Outline: Individual contest without can_enter_from & can_enter_until
    Given the database has the following table 'items':
      | id | duration | has_attempts | contest_entering_condition |
      | 50 | 00:00:00 | 0            | <entering_condition>       |
    And I am the user with id "31"
    When I send a GET request to "/contests/50/groups/31/qualification-state"
    Then the response code should be 200
    And the response body should be, in JSON:
    """
    {
      "current_user_can_enter": false,
      "entering_condition": {{"<entering_condition>" != "null" ? "\"<entering_condition>\"" : "null"}},
      "other_members": [],
      "state": "<expected_state>"
    }
    """
  Examples:
    | entering_condition | expected_state |
    | None               | ready          |
    | All                | not_ready      |
    | Half               | not_ready      |
    | One                | not_ready      |

  Scenario Outline: State is ready for an individual contest
    Given the database has the following table 'items':
      | id | duration | has_attempts | contest_entering_condition |
      | 50 | 00:00:00 | 0            | <entering_condition>       |
    And the database has the following table 'groups_contest_items':
      | group_id | item_id | can_enter_from      | can_enter_until     |
      | 31       | 50      | 1000-01-01 00:00:00 | 9999-12-31 23:59:59 |
    And I am the user with id "31"
    When I send a GET request to "/contests/50/groups/31/qualification-state"
    Then the response code should be 200
    And the response body should be, in JSON:
    """
    {
      "current_user_can_enter": true,
      "entering_condition": {{"<entering_condition>" != "null" ? "\"<entering_condition>\"" : "null"}},
      "other_members": [],
      "state": "ready"
    }
    """
    Examples:
      | entering_condition |
      | None               |
      | All                |
      | Half               |
      | One                |

  Scenario Outline: Team-only contest when no one can enter
    Given the database has the following table 'items':
      | id | duration | has_attempts | contest_entering_condition | contest_max_team_size |
      | 60 | 00:00:00 | 1            | <entering_condition>       | 3                     |
    And I am the user with id "31"
    When I send a GET request to "/contests/60/groups/11/qualification-state"
    Then the response code should be 200
    And the response body should be, in JSON:
    """
    {
      "current_user_can_enter": false,
      "entering_condition": {{"<entering_condition>" != "null" ? "\"<entering_condition>\"" : "null"}},
      "max_team_size": 3,
      "other_members": [
        {
          "can_enter": false,
          "first_name": "Jane",
          "group_id": "41",
          "last_name": null,
          "login": "jane"
        },
        {
          "can_enter": false,
          "first_name": "Jack",
          "group_id": "51",
          "last_name": "Daniel",
          "login": "jack"
        }
      ],
      "state": "<expected_state>"
    }
    """
    Examples:
      | entering_condition | expected_state |
      | None               | ready          |
      | All                | not_ready      |
      | Half               | not_ready      |
      | One                | not_ready      |

  Scenario Outline: Team-only contest when one member can enter
    Given the database has the following table 'items':
      | id | duration | has_attempts | contest_entering_condition | contest_max_team_size |
      | 60 | 00:00:00 | 1            | <entering_condition>       | 3                     |
    Given the database has the following table 'groups_contest_items':
      | group_id | item_id | can_enter_from   | can_enter_until     |
      | 11       | 60      | 9999-01-01 10:21 | 9999-12-31 23:59:59 |
      | 41       | 60      | 2007-01-01 10:21 | 9999-12-31 23:59:59 |
      | 51       | 60      | 2007-01-01 10:21 | 2008-12-31 23:59:59 |
    And I am the user with id "31"
    When I send a GET request to "/contests/60/groups/11/qualification-state"
    Then the response code should be 200
    And the response body should be, in JSON:
    """
    {
      "current_user_can_enter": false,
      "entering_condition": {{"<entering_condition>" != "null" ? "\"<entering_condition>\"" : "null"}},
      "max_team_size": 3,
      "other_members": [
        {
          "can_enter": true,
          "first_name": "Jane",
          "group_id": "41",
          "last_name": null,
          "login": "jane"
        },
        {
          "can_enter": false,
          "first_name": "Jack",
          "group_id": "51",
          "last_name": "Daniel",
          "login": "jack"
        }
      ],
      "state": "<expected_state>"
    }
    """
    Examples:
      | entering_condition | expected_state |
      | None               | ready          |
      | All                | not_ready      |
      | Half               | not_ready      |
      | One                | ready          |

  Scenario Outline: Team-only contest when half of members can enter
    Given the database has the following table 'items':
      | id | duration | has_attempts | contest_entering_condition | contest_max_team_size |
      | 60 | 00:00:00 | 1            | <entering_condition>       | 3                     |
    Given the database has the following table 'groups_contest_items':
      | group_id | item_id | can_enter_from   | can_enter_until     |
      | 31       | 60      | 2007-01-01 10:21 | 9999-12-31 23:59:59 |
      | 41       | 60      | 2007-01-01 10:21 | 9999-12-31 23:59:59 |
    And I am the user with id "31"
    When I send a GET request to "/contests/60/groups/11/qualification-state"
    Then the response code should be 200
    And the response body should be, in JSON:
    """
    {
      "current_user_can_enter": true,
      "entering_condition": {{"<entering_condition>" != "null" ? "\"<entering_condition>\"" : "null"}},
      "max_team_size": 3,
      "other_members": [
        {
          "can_enter": true,
          "first_name": "Jane",
          "group_id": "41",
          "last_name": null,
          "login": "jane"
        },
        {
          "can_enter": false,
          "first_name": "Jack",
          "group_id": "51",
          "last_name": "Daniel",
          "login": "jack"
        }
      ],
      "state": "<expected_state>"
    }
    """
    Examples:
      | entering_condition | expected_state |
      | None               | ready          |
      | All                | not_ready      |
      | Half               | ready          |
      | One                | ready          |

  Scenario Outline: Team-only contest when all members can enter
    Given the database has the following table 'items':
      | id | duration | has_attempts | contest_entering_condition | contest_max_team_size |
      | 60 | 00:00:00 | 1            | <entering_condition>       | 3                     |
    Given the database has the following table 'groups_contest_items':
      | group_id | item_id | can_enter_from   | can_enter_until     |
      | 31       | 60      | 2007-01-01 10:21 | 9999-12-31 23:59:59 |
      | 41       | 60      | 2007-01-01 10:21 | 9999-12-31 23:59:59 |
      | 51       | 60      | 2007-01-01 10:21 | 9999-12-31 23:59:59 |
    And I am the user with id "31"
    When I send a GET request to "/contests/60/groups/11/qualification-state"
    Then the response code should be 200
    And the response body should be, in JSON:
    """
    {
      "current_user_can_enter": true,
      "entering_condition": {{"<entering_condition>" != "null" ? "\"<entering_condition>\"" : "null"}},
      "max_team_size": 3,
      "other_members": [
        {
          "can_enter": true,
          "first_name": "Jane",
          "group_id": "41",
          "last_name": null,
          "login": "jane"
        },
        {
          "can_enter": true,
          "first_name": "Jack",
          "group_id": "51",
          "last_name": "Daniel",
          "login": "jack"
        }
      ],
      "state": "ready"
    }
    """
    Examples:
      | entering_condition |
      | None               |
      | All                |
      | Half               |
      | One                |

  Scenario Outline: Team-only contest when all members can enter, but the team is too large
    Given the database has the following table 'items':
      | id | duration | has_attempts | contest_entering_condition | contest_max_team_size |
      | 60 | 00:00:00 | 1            | <entering_condition>       | 2                     |
    Given the database has the following table 'groups_contest_items':
      | group_id | item_id | can_enter_from   | can_enter_until     |
      | 31       | 60      | 2007-01-01 10:21 | 9999-12-31 23:59:59 |
      | 41       | 60      | 2007-01-01 10:21 | 9999-12-31 23:59:59 |
      | 51       | 60      | 2007-01-01 10:21 | 9999-12-31 23:59:59 |
    And I am the user with id "31"
    When I send a GET request to "/contests/60/groups/11/qualification-state"
    Then the response code should be 200
    And the response body should be, in JSON:
    """
    {
      "current_user_can_enter": true,
      "entering_condition": {{"<entering_condition>" != "null" ? "\"<entering_condition>\"" : "null"}},
      "max_team_size": 2,
      "other_members": [
        {
          "can_enter": true,
          "first_name": "Jane",
          "group_id": "41",
          "last_name": null,
          "login": "jane"
        },
        {
          "can_enter": true,
          "first_name": "Jack",
          "group_id": "51",
          "last_name": "Daniel",
          "login": "jack"
        }
      ],
      "state": "not_ready"
    }
    """
    Examples:
      | entering_condition |
      | None               |
      | All                |
      | Half               |
      | One                |

  Scenario Outline: State is already_started for an individual contest
    Given the database has the following table 'items':
      | id | duration | has_attempts | contest_entering_condition | contest_max_team_size |
      | 50 | 00:00:00 | 0            | <entering_condition>       | 0                     |
<<<<<<< HEAD
    And the database has the following table 'groups_attempts':
      | group_id | item_id | entered_at          | order |
      | 31       | 50      | 2019-05-30 15:00:00 | 1     |
    And I am the user with group_id "31"
=======
    And the database has the following table 'contest_participations':
      | group_id | item_id | entered_at          |
      | 31       | 50      | 2019-05-30 15:00:00 |
    And I am the user with id "31"
>>>>>>> 92dafbc8
    When I send a GET request to "/contests/50/groups/31/qualification-state"
    Then the response code should be 200
    And the response body should be, in JSON:
    """
    {
      "current_user_can_enter": false,
      "entering_condition": {{"<entering_condition>" != "null" ? "\"<entering_condition>\"" : "null"}},
      "other_members": [],
      "state": "already_started"
    }
    """
    Examples:
      | entering_condition |
      | None               |
      | All                |
      | Half               |
      | One                |

  Scenario Outline: State is already_started for a team-only contest
    Given the database has the following table 'items':
      | id | duration | has_attempts | contest_entering_condition | contest_max_team_size |
      | 60 | 00:00:00 | 1            | <entering_condition>       | 0                     |
<<<<<<< HEAD
    And the database has the following table 'groups_attempts':
      | group_id | item_id | entered_at          | order |
      | 11       | 60      | 2019-05-30 15:00:00 | 1     |
    And I am the user with group_id "31"
=======
    And the database has the following table 'contest_participations':
      | group_id | item_id | entered_at          |
      | 11       | 60      | 2019-05-30 15:00:00 |
    And I am the user with id "31"
>>>>>>> 92dafbc8
    When I send a GET request to "/contests/60/groups/11/qualification-state"
    Then the response code should be 200
    And the response body should be, in JSON:
    """
    {
      "current_user_can_enter": false,
      "entering_condition": {{"<entering_condition>" != "null" ? "\"<entering_condition>\"" : "null"}},
      "max_team_size": 0,
      "other_members": [
        {
          "can_enter": false,
          "first_name": "Jane",
          "group_id": "41",
          "last_name": null,
          "login": "jane"
        },
        {
          "can_enter": false,
          "first_name": "Jack",
          "group_id": "51",
          "last_name": "Daniel",
          "login": "jack"
        }
      ],
      "state": "already_started"
    }
    """
    Examples:
      | entering_condition |
      | None               |
      | All                |
      | Half               |
      | One                |<|MERGE_RESOLUTION|>--- conflicted
+++ resolved
@@ -320,17 +320,10 @@
     Given the database has the following table 'items':
       | id | duration | has_attempts | contest_entering_condition | contest_max_team_size |
       | 50 | 00:00:00 | 0            | <entering_condition>       | 0                     |
-<<<<<<< HEAD
     And the database has the following table 'groups_attempts':
       | group_id | item_id | entered_at          | order |
       | 31       | 50      | 2019-05-30 15:00:00 | 1     |
-    And I am the user with group_id "31"
-=======
-    And the database has the following table 'contest_participations':
-      | group_id | item_id | entered_at          |
-      | 31       | 50      | 2019-05-30 15:00:00 |
-    And I am the user with id "31"
->>>>>>> 92dafbc8
+    And I am the user with id "31"
     When I send a GET request to "/contests/50/groups/31/qualification-state"
     Then the response code should be 200
     And the response body should be, in JSON:
@@ -353,17 +346,10 @@
     Given the database has the following table 'items':
       | id | duration | has_attempts | contest_entering_condition | contest_max_team_size |
       | 60 | 00:00:00 | 1            | <entering_condition>       | 0                     |
-<<<<<<< HEAD
     And the database has the following table 'groups_attempts':
       | group_id | item_id | entered_at          | order |
       | 11       | 60      | 2019-05-30 15:00:00 | 1     |
-    And I am the user with group_id "31"
-=======
-    And the database has the following table 'contest_participations':
-      | group_id | item_id | entered_at          |
-      | 11       | 60      | 2019-05-30 15:00:00 |
-    And I am the user with id "31"
->>>>>>> 92dafbc8
+    And I am the user with id "31"
     When I send a GET request to "/contests/60/groups/11/qualification-state"
     Then the response code should be 200
     And the response body should be, in JSON:
