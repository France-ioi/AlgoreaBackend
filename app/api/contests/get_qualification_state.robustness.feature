--- conflicted
+++ resolved
@@ -82,17 +82,13 @@
     Given the database has the following table 'items':
       | id | duration | has_attempts |
       | 50 | 00:00:00 | false        |
-<<<<<<< HEAD
     And the database has the following table 'permissions_generated':
       | group_id | item_id | can_view_generated       |
       | 10       | 50      | content                  |
       | 11       | 50      | none                     |
       | 21       | 50      | solution                 |
       | 31       | 50      | content_with_descendants |
-    And I am the user with group_id "31"
-=======
     And I am the user with id "31"
->>>>>>> 91e2098d
     When I send a GET request to "/contests/50/groups/21/qualification-state"
     Then the response code should be 403
     And the response error message should contain "Insufficient access rights"
@@ -101,15 +97,11 @@
     Given the database has the following table 'items':
       | id | duration | has_attempts |
       | 60 | 00:00:00 | true         |
-<<<<<<< HEAD
     And the database has the following table 'permissions_generated':
       | group_id | item_id | can_view_generated       |
       | 11       | 60      | info                     |
       | 21       | 60      | content_with_descendants |
-    And I am the user with group_id "31"
-=======
     And I am the user with id "31"
->>>>>>> 91e2098d
     When I send a GET request to "/contests/60/groups/10/qualification-state"
     Then the response code should be 403
     And the response error message should contain "Insufficient access rights"
@@ -118,15 +110,11 @@
     Given the database has the following table 'items':
       | id | duration | has_attempts |
       | 60 | 00:00:00 | true         |
-<<<<<<< HEAD
     And the database has the following table 'permissions_generated':
       | group_id | item_id | can_view_generated       |
       | 11       | 60      | info                     |
       | 21       | 60      | content_with_descendants |
-    And I am the user with group_id "31"
-=======
     And I am the user with id "31"
->>>>>>> 91e2098d
     When I send a GET request to "/contests/60/groups/31/qualification-state"
     Then the response code should be 403
     And the response error message should contain "Insufficient access rights"
@@ -135,15 +123,11 @@
     Given the database has the following table 'items':
       | id | duration | has_attempts |
       | 60 | 00:00:00 | true         |
-<<<<<<< HEAD
     And the database has the following table 'permissions_generated':
       | group_id | item_id | can_view_generated       |
       | 11       | 60      | info                     |
       | 21       | 60      | content_with_descendants |
-    And I am the user with group_id "21"
-=======
     And I am the user with id "21"
->>>>>>> 91e2098d
     When I send a GET request to "/contests/60/groups/11/qualification-state"
     Then the response code should be 403
     And the response error message should contain "Insufficient access rights"