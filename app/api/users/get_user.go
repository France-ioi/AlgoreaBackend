--- conflicted
+++ resolved
@@ -11,15 +11,6 @@
 	"github.com/France-ioi/AlgoreaBackend/app/structures"
 )
 
-<<<<<<< HEAD
-// UserViewResponsePersonalInfo contains first_name and last_name
-type UserViewResponsePersonalInfo struct {
-	// Nullable
-	FirstName *string `json:"first_name"`
-	// Nullable
-	LastName *string `json:"last_name"`
-}
-
 // ManagerPermissionsPart contains fields related to permissions for managing the user.
 // These fields are only displayed if the current user is a manager of the user.
 // swagger:ignore
@@ -31,8 +22,6 @@
 	CurrentUserCanWatchUser bool `json:"current_user_can_watch_user"`
 }
 
-=======
->>>>>>> c5e2c603
 // swagger:model
 type userViewResponse struct {
 	// required: true
@@ -48,11 +37,7 @@
 	// required: true
 	WebSite *string `json:"web_site"`
 
-<<<<<<< HEAD
-	*UserViewResponsePersonalInfo
-=======
 	*structures.UserPersonalInfo
->>>>>>> c5e2c603
 	ShowPersonalInfo bool `json:"-"`
 
 	// list of ancestor (excluding the user himself) groups that the current user (or his ancestor groups) is manager of
