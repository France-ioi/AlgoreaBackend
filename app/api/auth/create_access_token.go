package auth

import (
	"encoding/json"
	"errors"
	"io"
	"io/ioutil"
	"net/http"
	"net/url"
	"strings"
	"time"

	"github.com/go-chi/render"
	"github.com/jinzhu/gorm"
	"golang.org/x/oauth2"

	"github.com/France-ioi/AlgoreaBackend/app/auth"
	"github.com/France-ioi/AlgoreaBackend/app/database"
	"github.com/France-ioi/AlgoreaBackend/app/domain"
	"github.com/France-ioi/AlgoreaBackend/app/loginmodule"
	"github.com/France-ioi/AlgoreaBackend/app/service"
)

// swagger:operation POST /auth/token auth accessTokenCreate
// ---
// summary: Create or refresh an access token
// description:
//     If the "Authorization" header is not given, the service converts the given OAuth2 authorization code into tokens,
//     creates or updates the authenticated user in the DB with the data returned by the login module,
//     and saves new access & refresh tokens into the DB as well.
//     If OAuth2 authentication has used the PKCE extension, the `{code_verifier}` should be provided
//     so it can be sent together with the `{code}` to the authentication server.
//
//
//     If the "Authorization" header is given, the service refreshes the access token
//     (locally for temporary users or via the login module for normal users) and
//     saves it into the DB keeping only the input token (from authorization headers) and the new token.
//     Since the login module responds with both access and refresh tokens, the service updates the user's
//     refresh token in this case as well. If there is no refresh token for the user in the DB,
//     the 'not found' error is returned.
//
//
//   * One of the “Authorization” header and the `{code}` parameter should be present (not both at once).
// security: []
// consumes:
//   - application/json
//   - application/x-www-form-urlencoded
// parameters:
// - name: code
//   in: query
//   description: OAuth2 code (can also be given in form data)
//   type: string
// - name: code_verifier
//   in: query
//   description: OAuth2 PKCE code verifier  (can also be given in form data)
//   type: string
<<<<<<< HEAD
// - name: redirect_uri
//   in: query
//   description: OAuth2 redirection URI
//   type: string
=======
// - in: body
//   name: parameters
//   description: The optional parameters can be given in the body as well
//   schema:
//     type: object
//     properties:
//       code:
//         type: string
//         description: OAuth2 code
//       code_verifier:
//         type: string
//         description: OAuth2 PKCE code verifier
>>>>>>> 738703b4
// responses:
//   "201":
//     description: "Created. Success response with the new access token"
//     in: body
//     schema:
//       "$ref": "#/definitions/userCreateTmpResponse"
//   "400":
//     "$ref": "#/responses/badRequestResponse"
//   "404":
//     "$ref": "#/responses/notFoundResponse"
//   "500":
//     "$ref": "#/responses/internalErrorResponse"
func (srv *Service) createAccessToken(w http.ResponseWriter, r *http.Request) service.APIError {
	requestData, apiError := parseRequestParametersForCreateAccessToken(r)
	if apiError != service.NoError {
		return apiError
	}

	// "Authorization" header is given, requesting a new token from the given token
	if len(r.Header["Authorization"]) != 0 {
		if _, ok := requestData["code"]; ok {
			return service.ErrInvalidRequest(
				errors.New("only one of the 'code' parameter and the 'Authorization' header can be given"))
		}
		auth.UserMiddleware(srv.Store.Sessions())(service.AppHandler(srv.refreshAccessToken)).ServeHTTP(w, r)
		return service.NoError
	}

	// the code is given, requesting a token from code and optionally code_verifier, and create/update user.
	code, ok := requestData["code"]
	if !ok {
		return service.ErrInvalidRequest(errors.New("missing code"))
	}

	oauthConfig := auth.GetOAuthConfig(srv.AuthConfig)
	oauthOptions := make([]oauth2.AuthCodeOption, 0, 1)
	if codeVerifier, ok := requestData["code_verifier"]; ok {
		oauthOptions = append(oauthOptions, oauth2.SetAuthURLParam("code_verifier", codeVerifier))
	}
	if len(r.URL.Query()["redirect_uri"]) != 0 {
		oauthOptions = append(oauthOptions, oauth2.SetAuthURLParam("redirect_uri", r.URL.Query().Get("redirect_uri")))
	}

	token, err := oauthConfig.Exchange(r.Context(), code, oauthOptions...)
	service.MustNotBeError(err)

	userProfile, err := loginmodule.NewClient(srv.AuthConfig.GetString("loginModuleURL")).GetUserProfile(r.Context(), token.AccessToken)
	service.MustNotBeError(err)
	userProfile["last_ip"] = strings.SplitN(r.RemoteAddr, ":", 2)[0]

	domainConfig := domain.ConfigFromContext(r.Context())

	service.MustNotBeError(srv.Store.InTransaction(func(store *database.DataStore) error {
		userID := createOrUpdateUser(store.Users(), userProfile, domainConfig)
		service.MustNotBeError(store.Sessions().InsertNewOAuth(userID, token))

		service.MustNotBeError(store.Exec(
			"INSERT INTO refresh_tokens (user_id, refresh_token) VALUES (?, ?) ON DUPLICATE KEY UPDATE refresh_token = ?",
			userID, token.RefreshToken, token.RefreshToken).Error())

		return nil
	}))

	service.MustNotBeError(render.Render(w, r, service.CreationSuccess(map[string]interface{}{
		"access_token": token.AccessToken,
		"expires_in":   time.Until(token.Expiry).Round(time.Second) / time.Second,
	})))
	return service.NoError
}

func parseRequestParametersForCreateAccessToken(r *http.Request) (map[string]string, service.APIError) {
	requestData := make(map[string]string, 2)
	query := r.URL.Query()
	extractOptionalParameter(query, "code", requestData)
	extractOptionalParameter(query, "code_verifier", requestData)

	contentType := strings.ToLower(strings.TrimSpace(strings.SplitN(r.Header.Get("Content-Type"), ";", 2)[0]))
	switch contentType {
	case "application/json":
		var jsonPayload struct {
			Code         *string `json:"code"`
			CodeVerifier *string `json:"code_verifier"`
		}
		defer func() { _, _ = io.Copy(ioutil.Discard, r.Body) }()
		err := json.NewDecoder(r.Body).Decode(&jsonPayload)
		if err != nil {
			return nil, service.ErrInvalidRequest(err)
		}
		if jsonPayload.Code != nil {
			requestData["code"] = *jsonPayload.Code
		}
		if jsonPayload.CodeVerifier != nil {
			requestData["code_verifier"] = *jsonPayload.CodeVerifier
		}
	case "application/x-www-form-urlencoded":
		err := r.ParseForm()
		if err != nil {
			return nil, service.ErrInvalidRequest(err)
		}
		extractOptionalParameter(r.PostForm, "code", requestData)
		extractOptionalParameter(r.PostForm, "code_verifier", requestData)
	}
	return requestData, service.NoError
}

func extractOptionalParameter(query url.Values, paramName string, requestData map[string]string) {
	if len(query[paramName]) != 0 {
		requestData[paramName] = query.Get(paramName)
	}
}

func createOrUpdateUser(s *database.UserStore, userData map[string]interface{}, domainConfig *domain.CtxConfig) int64 {
	var groupID int64
	err := s.WithWriteLock().
		Where("login_id = ?", userData["login_id"]).PluckFirst("group_id", &groupID).Error()

	userData["latest_login_at"] = database.Now()
	userData["latest_activity_at"] = database.Now()

	if defaultLanguage, ok := userData["default_language"]; ok && defaultLanguage == nil {
		userData["default_language"] = database.Default()
	}

	if gorm.IsRecordNotFoundError(err) {
		selfGroupID := createGroupsFromLogin(s.Groups(), userData["login"].(string), domainConfig)
		userData["temp_user"] = 0
		userData["registered_at"] = database.Now()
		userData["group_id"] = selfGroupID

		service.MustNotBeError(s.Users().InsertMap(userData))
		service.MustNotBeError(s.Attempts().InsertMap(map[string]interface{}{
			"participant_id": selfGroupID,
			"id":             0,
			"creator_id":     selfGroupID,
			"created_at":     database.Now(),
		}))

		return selfGroupID
	}
	service.MustNotBeError(err)

	found, err := s.GroupGroups().WithWriteLock().Where("parent_group_id = ?", domainConfig.RootSelfGroupID).
		Where("child_group_id = ?", groupID).HasRows()
	service.MustNotBeError(err)
	groupsToCreate := make([]map[string]interface{}, 0, 2)
	if !found {
		groupsToCreate = append(groupsToCreate,
			map[string]interface{}{"parent_group_id": domainConfig.RootSelfGroupID, "child_group_id": groupID})
	}

	service.MustNotBeError(s.GroupGroups().CreateRelationsWithoutChecking(groupsToCreate))
	service.MustNotBeError(s.ByID(groupID).UpdateColumn(userData).Error())
	return groupID
}

func createGroupsFromLogin(store *database.GroupStore, login string, domainConfig *domain.CtxConfig) (selfGroupID int64) {
	service.MustNotBeError(store.RetryOnDuplicatePrimaryKeyError(func(retryIDStore *database.DataStore) error {
		selfGroupID = retryIDStore.NewID()
		return retryIDStore.Groups().InsertMap(map[string]interface{}{
			"id":          selfGroupID,
			"name":        login,
			"type":        "User",
			"description": login,
			"created_at":  database.Now(),
			"is_open":     false,
			"send_emails": false,
		})
	}))

	service.MustNotBeError(store.GroupGroups().CreateRelationsWithoutChecking([]map[string]interface{}{
		{"parent_group_id": domainConfig.RootSelfGroupID, "child_group_id": selfGroupID},
	}))

	return selfGroupID
}<|MERGE_RESOLUTION|>--- conflicted
+++ resolved
@@ -54,12 +54,10 @@
 //   in: query
 //   description: OAuth2 PKCE code verifier  (can also be given in form data)
 //   type: string
-<<<<<<< HEAD
 // - name: redirect_uri
 //   in: query
 //   description: OAuth2 redirection URI
 //   type: string
-=======
 // - in: body
 //   name: parameters
 //   description: The optional parameters can be given in the body as well
@@ -72,7 +70,9 @@
 //       code_verifier:
 //         type: string
 //         description: OAuth2 PKCE code verifier
->>>>>>> 738703b4
+//       redirect_uri:
+//         type: string
+//         description: OAuth2 redirection URI
 // responses:
 //   "201":
 //     description: "Created. Success response with the new access token"
@@ -112,8 +112,8 @@
 	if codeVerifier, ok := requestData["code_verifier"]; ok {
 		oauthOptions = append(oauthOptions, oauth2.SetAuthURLParam("code_verifier", codeVerifier))
 	}
-	if len(r.URL.Query()["redirect_uri"]) != 0 {
-		oauthOptions = append(oauthOptions, oauth2.SetAuthURLParam("redirect_uri", r.URL.Query().Get("redirect_uri")))
+	if redirectURI, ok := requestData["redirect_uri"]; ok {
+		oauthOptions = append(oauthOptions, oauth2.SetAuthURLParam("redirect_uri", redirectURI))
 	}
 
 	token, err := oauthConfig.Exchange(r.Context(), code, oauthOptions...)
