--- conflicted
+++ resolved
@@ -26,80 +26,37 @@
 
 	var newToken string
 	var expiresIn int32
-	var err error
 
-<<<<<<< HEAD
-	service.MustNotBeError(sessionIDsInProgress.withLock(sessionID, r, func() error {
-		sessionMostRecentToken := store.
-			AccessTokens().
-			GetMostRecentValidTokenForSession(sessionID)
-		if sessionMostRecentToken.Token != oldAccessToken || sessionMostRecentToken.TooNewToRefresh {
-			// We return the most recent token if the input token is not the most recent one or if it is too new to refresh.
-			// Note: we know that the token is valid because we checked it in the middleware.
-			newToken = sessionMostRecentToken.Token
-			expiresIn = sessionMostRecentToken.SecondsUntilExpiry
-		} else {
-			if user.IsTempUser {
-				service.MustNotBeError(store.InTransaction(func(store *database.DataStore) error {
-					var err error
+	service.MustNotBeError(store.WithNamedLock(
+		fmt.Sprintf("session_%d", sessionID), -1*time.Second, // we use the context timeout
+		func(store *database.DataStore) error {
+			sessionMostRecentToken, err := store.AccessTokens().GetMostRecentValidTokenForSession(sessionID)
+			service.MustNotBeError(err)
+
+			if sessionMostRecentToken.Token != oldAccessToken || sessionMostRecentToken.TooNewToRefresh {
+				// We return the most recent token if the input token is not the most recent one or if it is too new to refresh.
+				// Note: we know that the token is valid because we checked it in the middleware.
+				newToken = sessionMostRecentToken.Token
+				expiresIn = sessionMostRecentToken.SecondsUntilExpiry
+			} else {
+				if user.IsTempUser {
 					newToken, expiresIn, err = auth.RefreshTempUserSession(store, user.GroupID, sessionID)
-					return err
-				}))
-			} else {
-				// We should not allow concurrency in this part because the login module generates not only
-				// a new access token, but also a new refresh token and revokes the old one. We want to prevent
-				// usage of the old refresh token for that reason.
+				} else {
+					// We should not allow concurrency in this part because the login module generates not only
+					// a new access token, but also a new refresh token and revokes the old one. We want to prevent
+					// usage of the old refresh token for that reason.
+					newToken, expiresIn, err = srv.refreshTokens(httpRequest.Context(), store, user, sessionID)
+				}
+				service.MustNotBeError(err)
+			}
+			return nil
+		}))
 
-				newToken, expiresIn, apiError = srv.refreshTokens(r.Context(), store, user, sessionID)
-			}
-		}
-
-		return nil
-	}))
-
-	if apiError != service.NoError {
-		return apiError
-	}
-
-	store.AccessTokens().DeleteExpiredTokensOfUser(user.GroupID)
-
-	srv.respondWithNewAccessToken(r, w, service.CreationSuccess, newToken, time.Now().Add(time.Duration(expiresIn)*time.Second),
-		cookieAttributes)
-	return service.NoError
-=======
-	sessionMostRecentToken, err := store.
-		AccessTokens().
-		GetMostRecentValidTokenForSession(sessionID)
-	service.MustNotBeError(err)
-
-	if sessionMostRecentToken.Token != oldAccessToken || sessionMostRecentToken.TooNewToRefresh {
-		// We return the most recent token if the input token is not the most recent one or if it is too new to refresh.
-		// Note: we know that the token is valid because we checked it in the middleware.
-		newToken = sessionMostRecentToken.Token
-		expiresIn = sessionMostRecentToken.SecondsUntilExpiry
-	} else {
-		if user.IsTempUser {
-			newToken, expiresIn, err = auth.RefreshTempUserSession(store, user.GroupID, sessionID)
-			service.MustNotBeError(err)
-		} else {
-			// We should not allow concurrency in this part because the login module generates not only
-			// a new access token, but also a new refresh token and revokes the old one. We want to prevent
-			// usage of the old refresh token for that reason.
-			service.MustNotBeError(store.WithNamedLock(
-				fmt.Sprintf("session_%d", sessionID), -1*time.Second, // we use the context timeout
-				func(store *database.DataStore) error {
-					newToken, expiresIn, err = srv.refreshTokens(httpRequest.Context(), store, user, sessionID)
-					return err
-				}))
-		}
-
-		service.MustNotBeError(store.AccessTokens().DeleteExpiredTokensOfUser(user.GroupID))
-	}
+	service.MustNotBeError(store.AccessTokens().DeleteExpiredTokensOfUser(user.GroupID))
 
 	srv.respondWithNewAccessToken(
 		responseWriter, httpRequest, service.CreationSuccess[map[string]interface{}], newToken, expiresIn, cookieAttributes)
 	return nil
->>>>>>> 417c15d9
 }
 
 func (srv *Service) refreshTokens(
