package auth

import (
	"io/ioutil"
	"net/http"
	"net/http/httptest"
	"regexp"
	"sync"
	"testing"

	"github.com/DATA-DOG/go-sqlmock"
	"github.com/go-chi/chi"
	"github.com/go-chi/chi/middleware"
	"github.com/stretchr/testify/assert"

	"github.com/France-ioi/AlgoreaBackend/app/config"
	"github.com/France-ioi/AlgoreaBackend/app/database"
	"github.com/France-ioi/AlgoreaBackend/app/service"
	"github.com/France-ioi/AlgoreaBackend/app/servicetest"
)

func TestService_createToken_NotAllowRefreshTokenRaces(t *testing.T) {
	expectedClientID := "1234"
	expectedClientSecret := "secret"
	loginModuleStubServer := httptest.NewServer(http.HandlerFunc(func(w http.ResponseWriter, r *http.Request) {
		_ = r.ParseForm()
		if r.URL.Path == "/oauth/token" &&
			r.Form.Get("grant_type") == "refresh_token" &&
			r.Form.Get("client_id") == expectedClientID &&
			r.Form.Get("client_secret") == expectedClientSecret {
			w.Header().Set("Content-Type", "application/json; charset=utf-8")
			w.WriteHeader(http.StatusOK)
			_, _ = w.Write([]byte(
				`{"access_token": "newaccesstoken", "refresh_token": "new` + r.Form.Get("refresh_token") +
					`", "expires_in": 78901234}`))
		}
	}))
	done := make(chan bool)
	doRequest := func(timeout bool) {
		response, mock, logs, err := servicetest.GetResponseForRouteWithMockedDBAndUser(
			"POST", "/auth/token", "", &database.User{GroupID: 2},
			func(mock sqlmock.Sqlmock) {
				if !timeout {
					mock.ExpectQuery("^" +
						regexp.QuoteMeta("SELECT refresh_token FROM `refresh_tokens`  WHERE (user_id = ?) LIMIT 1") + "$").
						WithArgs(int64(2)).WillReturnRows(mock.NewRows([]string{"refresh_token"}).AddRow("firstrefreshtoken"))
					mock.ExpectBegin()
					mock.ExpectExec("^"+regexp.QuoteMeta("DELETE FROM `sessions`  WHERE (user_id = ? AND access_token != ?)")+"$").
						WithArgs(int64(2), "accesstoken").WillReturnResult(sqlmock.NewResult(-1, 1))
					mock.ExpectExec("^"+regexp.QuoteMeta(
<<<<<<< HEAD
						"INSERT INTO `sessions` (`access_token`, `expires_at`, `issued_at`, `issuer`, `user_group_id`) VALUES (?, ?, NOW(), ?, ?)")+
=======
						"INSERT INTO `sessions` (access_token, expires_at, issued_at, issuer, user_id) VALUES (?, ?, NOW(), ?, ?)")+
>>>>>>> 92dafbc8
						"$").WithArgs("newaccesstoken", sqlmock.AnyArg(), "login-module", int64(2)).
						WillReturnResult(sqlmock.NewResult(123, 1))
					mock.ExpectExec("^"+regexp.QuoteMeta("UPDATE `refresh_tokens` SET `refresh_token` = ? WHERE (user_id = ?)")+
						"$").WithArgs("newfirstrefreshtoken", int64(2)).WillReturnResult(sqlmock.NewResult(-1, 1))
					mock.ExpectCommit()
				}
			},
			func(router *chi.Mux, baseService *service.Base) {
				srv := &Service{Base: *baseService}
				srv.Config = &config.Root{}
				srv.Config.Auth.LoginModuleURL = loginModuleStubServer.URL
				srv.Config.Auth.ClientID = expectedClientID
				srv.Config.Auth.ClientSecret = expectedClientSecret
				if timeout {
					router.With(middleware.Timeout(0)).
						Post("/auth/token", service.AppHandler(srv.createToken).ServeHTTP)
				} else {
					router.Post("/auth/token", service.AppHandler(srv.createToken).ServeHTTP)
				}
			})
		assert.NoError(t, err)
		if timeout {
			assert.Equal(t, 500, response.StatusCode)
			assert.Contains(t, logs, "The request is cancelled: context deadline exceeded")
		} else {
			assert.Equal(t, 201, response.StatusCode)
			body, _ := ioutil.ReadAll(response.Body)
			assert.Equal(t,
				`{"success":true,"message":"created","data":{"access_token":"newaccesstoken","expires_in":78901234}}`+"\n",
				string(body))
		}
		assert.NoError(t, mock.ExpectationsWereMet())
		done <- true
	}

	// check that the service waits while the user is locked
	mutexChannel := make(chan bool, 1)
	(*sync.Map)(&userIDsInProgress).Store(int64(2), mutexChannel) // lock the user
	mutexChannel <- true
	go doRequest(false)
	mutexChannel <- true // wait until createToken() reads from the channel (meaning the service is inside the for loop)
	close(mutexChannel)
	(*sync.Map)(&userIDsInProgress).Delete(int64(2)) // here the service gets unlocked
	<-done                                           // wait until the service finishes

	// check that the service timeouts if the user is locked for too long
	mutexChannel = make(chan bool, 1)
	(*sync.Map)(&userIDsInProgress).Store(int64(2), mutexChannel) // lock the user
	mutexChannel <- true
	go doRequest(true)
	<-done // wait until the service finishes
}<|MERGE_RESOLUTION|>--- conflicted
+++ resolved
@@ -48,11 +48,7 @@
 					mock.ExpectExec("^"+regexp.QuoteMeta("DELETE FROM `sessions`  WHERE (user_id = ? AND access_token != ?)")+"$").
 						WithArgs(int64(2), "accesstoken").WillReturnResult(sqlmock.NewResult(-1, 1))
 					mock.ExpectExec("^"+regexp.QuoteMeta(
-<<<<<<< HEAD
-						"INSERT INTO `sessions` (`access_token`, `expires_at`, `issued_at`, `issuer`, `user_group_id`) VALUES (?, ?, NOW(), ?, ?)")+
-=======
-						"INSERT INTO `sessions` (access_token, expires_at, issued_at, issuer, user_id) VALUES (?, ?, NOW(), ?, ?)")+
->>>>>>> 92dafbc8
+						"INSERT INTO `sessions` (`access_token`, `expires_at`, `issued_at`, `issuer`, `user_id`) VALUES (?, ?, NOW(), ?, ?)")+
 						"$").WithArgs("newaccesstoken", sqlmock.AnyArg(), "login-module", int64(2)).
 						WillReturnResult(sqlmock.NewResult(123, 1))
 					mock.ExpectExec("^"+regexp.QuoteMeta("UPDATE `refresh_tokens` SET `refresh_token` = ? WHERE (user_id = ?)")+
