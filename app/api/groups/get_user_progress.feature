--- conflicted
+++ resolved
@@ -293,41 +293,22 @@
       | 21       | 418     | none                     |
       | 20       | 419     | none                     |
     And the database has the following table 'groups_attempts':
-<<<<<<< HEAD
-      | group_id | item_id | order | started_at          | score | best_answer_at      | hints_cached | submissions_attempts | validated_at        | latest_activity_at  |
-      | 14       | 211     | 0     | 2017-05-29 06:38:38 | 0     | 2017-05-29 06:38:38 | 100          | 100                  | 2017-05-30 06:38:38 | 2018-05-30 06:38:38 | # latest_activity_at for 51, 211 comes from this line (the last activity is made by a team)
-      | 14       | 211     | 1     | 2017-05-29 06:38:38 | 40    | 2017-05-29 06:38:38 | 2            | 3                    | 2017-05-29 06:38:58 | null                | # min(validated_at) for 51, 211 comes from this line (from a team)
-      | 14       | 211     | 2     | 2017-05-29 06:38:38 | 50    | 2017-05-29 06:38:38 | 3            | 4                    | 2017-05-31 06:58:38 | null                | # hints_cached & submissions_attempts for 51, 211 come from this line (the best attempt is made by a team)
-      | 14       | 211     | 3     | 2017-05-29 06:38:38 | 50    | 2017-05-30 06:38:38 | 10           | 20                   | null                | null                |
-      | 15       | 211     | 0     | 2017-04-29 06:38:38 | 0     | null                | 0            | 0                    | null                | null                |
-      | 15       | 212     | 0     | 2017-03-29 06:38:38 | 0     | null                | 0            | 0                    | null                | null                |
-      | 16       | 212     | 0     | 2018-12-01 00:00:00 | 10    | 2017-05-30 06:38:38 | 0            | 0                    | null                | 2019-06-01 00:00:00 | # started_at for 67, 212 & 63, 212 comes from this line (the first attempt is started by a team)
-      | 67       | 212     | 0     | 2019-01-01 00:00:00 | 20    | 2017-06-30 06:38:38 | 1            | 2                    | null                | 2019-06-01 00:00:00 | # hints_cached & submissions_attempts for 67, 212 come from this line (the best attempt is made by a user)
-      | 67       | 212     | 1     | 2019-01-01 00:00:00 | 10    | 2017-05-30 06:38:38 | 6            | 7                    | null                | 2019-07-01 00:00:00 | # latest_activity_at for 67, 212 comes from this line (the last activity is made by a user)
-      | 67       | 213     | 0     | 2018-11-01 00:00:00 | 0     | null                | 0            | 0                    | null                | 2018-11-01 00:00:00 | # started_at for 67, 213 comes from this line (the first attempt is started by a user)
-      | 67       | 214     | 0     | 2017-05-29 06:38:38 | 15    | 2017-05-29 06:38:48 | 10           | 11                   | 2017-05-29 06:38:48 | 2017-05-30 06:38:48 | # min(validated_at) for 67, 214 comes from this line (from a user)
-      | 14       | 211     | 4     | 2017-05-29 06:38:38 | 0     | null                | 0            | 0                    | null                | null                |
-      | 15       | 211     | 1     | 2017-04-29 06:38:38 | 0     | null                | 0            | 0                    | null                | null                |
-      | 15       | 212     | 1     | 2017-03-29 06:38:38 | 100   | null                | 0            | 0                    | null                | null                |
-      | 14       | 211     | 4     | 2017-05-29 06:38:38 | 0     | null                | 0            | 0                    | null                | null                |
-=======
-      | group_id | item_id | order | started_at          | score | best_answer_at      | hints_cached | submissions | validated | validated_at        | latest_activity_at  |
-      | 14       | 211     | 0     | 2017-05-29 06:38:38 | 0     | 2017-05-29 06:38:38 | 100          | 100         | 0         | 2017-05-30 06:38:38 | 2018-05-30 06:38:38 | # latest_activity_at for 51, 211 comes from this line (the last activity is made by a team)
-      | 14       | 211     | 1     | 2017-05-29 06:38:38 | 40    | 2017-05-29 06:38:38 | 2            | 3           | 1         | 2017-05-29 06:38:58 | null                | # min(validated_at) for 51, 211 comes from this line (from a team)
-      | 14       | 211     | 2     | 2017-05-29 06:38:38 | 50    | 2017-05-29 06:38:38 | 3            | 4           | 1         | 2017-05-31 06:58:38 | null                | # hints_cached & submissions for 51, 211 come from this line (the best attempt is made by a team)
-      | 14       | 211     | 3     | 2017-05-29 06:38:38 | 50    | 2017-05-30 06:38:38 | 10           | 20          | 1         | null                | null                |
-      | 15       | 211     | 0     | 2017-04-29 06:38:38 | 0     | null                | 0            | 0           | 0         | null                | null                |
-      | 15       | 212     | 0     | 2017-03-29 06:38:38 | 0     | null                | 0            | 0           | 0         | null                | null                |
-      | 16       | 212     | 0     | 2018-12-01 00:00:00 | 10    | 2017-05-30 06:38:38 | 0            | 0           | 0         | null                | 2019-06-01 00:00:00 | # started_at for 67, 212 & 63, 212 comes from this line (the first attempt is started by a team)
-      | 67       | 212     | 0     | 2019-01-01 00:00:00 | 20    | 2017-06-30 06:38:38 | 1            | 2           | 0         | null                | 2019-06-01 00:00:00 | # hints_cached & submissions for 67, 212 come from this line (the best attempt is made by a user)
-      | 67       | 212     | 1     | 2019-01-01 00:00:00 | 10    | 2017-05-30 06:38:38 | 6            | 7           | 0         | null                | 2019-07-01 00:00:00 | # latest_activity_at for 67, 212 comes from this line (the last activity is made by a user)
-      | 67       | 213     | 0     | 2018-11-01 00:00:00 | 0     | null                | 0            | 0           | 0         | null                | 2018-11-01 00:00:00 | # started_at for 67, 213 comes from this line (the first attempt is started by a user)
-      | 67       | 214     | 0     | 2017-05-29 06:38:38 | 15    | 2017-05-29 06:38:48 | 10           | 11          | 1         | 2017-05-29 06:38:48 | 2017-05-30 06:38:48 | # min(validated_at) for 67, 214 comes from this line (from a user)
-      | 14       | 211     | 4     | 2017-05-29 06:38:38 | 0     | null                | 0            | 0           | 0         | null                | null                |
-      | 15       | 211     | 1     | 2017-04-29 06:38:38 | 0     | null                | 0            | 0           | 0         | null                | null                |
-      | 15       | 212     | 1     | 2017-03-29 06:38:38 | 100   | null                | 0            | 0           | 1         | null                | null                |
-      | 14       | 211     | 4     | 2017-05-29 06:38:38 | 0     | null                | 0            | 0           | 0         | null                | null                |
->>>>>>> 6794bf8b
+      | group_id | item_id | order | started_at          | score | best_answer_at      | hints_cached | submissions | validated_at         | latest_activity_at  |
+      | 14       | 211     | 0     | 2017-05-29 06:38:38 | 0     | 2017-05-29 06:38:38 | 100          | 100         | 2017-05-30 06:38:38  | 2018-05-30 06:38:38 | # latest_activity_at for 51, 211 comes from this line (the last activity is made by a team)
+      | 14       | 211     | 1     | 2017-05-29 06:38:38 | 40    | 2017-05-29 06:38:38 | 2            | 3           | 2017-05-29 06:38:58  | null                | # min(validated_at) for 51, 211 comes from this line (from a team)
+      | 14       | 211     | 2     | 2017-05-29 06:38:38 | 50    | 2017-05-29 06:38:38 | 3            | 4           | 2017-05-31 06:58:38  | null                | # hints_cached & submissions for 51, 211 come from this line (the best attempt is made by a team)
+      | 14       | 211     | 3     | 2017-05-29 06:38:38 | 50    | 2017-05-30 06:38:38 | 10           | 20          | null                 | null                |
+      | 15       | 211     | 0     | 2017-04-29 06:38:38 | 0     | null                | 0            | 0           | null                 | null                |
+      | 15       | 212     | 0     | 2017-03-29 06:38:38 | 0     | null                | 0            | 0           | null                 | null                |
+      | 16       | 212     | 0     | 2018-12-01 00:00:00 | 10    | 2017-05-30 06:38:38 | 0            | 0           | null                 | 2019-06-01 00:00:00 | # started_at for 67, 212 & 63, 212 comes from this line (the first attempt is started by a team)
+      | 67       | 212     | 0     | 2019-01-01 00:00:00 | 20    | 2017-06-30 06:38:38 | 1            | 2           | null                 | 2019-06-01 00:00:00 | # hints_cached & submissions for 67, 212 come from this line (the best attempt is made by a user)
+      | 67       | 212     | 1     | 2019-01-01 00:00:00 | 10    | 2017-05-30 06:38:38 | 6            | 7           | null                 | 2019-07-01 00:00:00 | # latest_activity_at for 67, 212 comes from this line (the last activity is made by a user)
+      | 67       | 213     | 0     | 2018-11-01 00:00:00 | 0     | null                | 0            | 0           | null                 | 2018-11-01 00:00:00 | # started_at for 67, 213 comes from this line (the first attempt is started by a user)
+      | 67       | 214     | 0     | 2017-05-29 06:38:38 | 15    | 2017-05-29 06:38:48 | 10           | 11          | 2017-05-29 06:38:48  | 2017-05-30 06:38:48 | # min(validated_at) for 67, 214 comes from this line (from a user)
+      | 14       | 211     | 4     | 2017-05-29 06:38:38 | 0     | null                | 0            | 0           | null                 | null                |
+      | 15       | 211     | 1     | 2017-04-29 06:38:38 | 0     | null                | 0            | 0           | null                 | null                |
+      | 15       | 212     | 1     | 2017-03-29 06:38:38 | 100   | null                | 0            | 0           | null                 | null                |
+      | 14       | 211     | 4     | 2017-05-29 06:38:38 | 0     | null                | 0            | 0           | null                 | null                |
 
   Scenario: Get progress of the second and the third users (checks sorting, from.*, and limit)
     Given I am the user with id "21"
