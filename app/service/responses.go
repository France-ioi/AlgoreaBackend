--- conflicted
+++ resolved
@@ -54,11 +54,7 @@
 }
 
 // NotChangedSuccess generated a success response for a POST/PUT/DELETE action if no data have been modified
-<<<<<<< HEAD
-func NotChangedSuccess() render.Renderer {
-=======
 func NotChangedSuccess(httpStatus int) render.Renderer {
->>>>>>> eea446d2
 	return &Response{
 		HTTPStatusCode: httpStatus,
 		Success:        true,
