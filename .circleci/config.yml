<<<<<<< HEAD
version: 2.1
orbs:
  aws-cli: circleci/aws-cli@2.1.0
jobs:
  deps:
    docker:
      - image: circleci/golang:1.13
    steps:
      - checkout
      - restore_cache: &CACHEKEYMOD
          key: go-deps-modules-@{{ checksum "go.sum" }}
      - run: make
      - persist_to_workspace:
          root: ./
          paths:
            - "*"
      - save_cache:
          <<: *CACHEKEYMOD
          paths:
          - /go/pkg/mod
          - ~/.cache/go-build/
  tests:
    docker:
      - image: circleci/golang:1.13
      - image: circleci/mysql:8.0.26
        command: --default-authentication-plugin=mysql_native_password --max-allowed-packet=10485760
        environment:
          MYSQL_USER: algorea
          MYSQL_PASSWORD: dummy_password
          MYSQL_DATABASE: ci_db
          MYSQL_ROOT_PASSWORD: root
          MYSQL_ROOT_HOST: "%"
    environment:
      ALGOREA_ENV: test
      ALGOREA_DATABASE__ADDR: 127.0.0.1
      ALGOREA_DATABASE__USER: algorea
      ALGOREA_DATABASE__PASSWD: dummy_password
      ALGOREA_DATABASE__DBNAME: ci_db
      ALGOREA_LOGGING__FORMAT: json
      ALGOREA_LOGGING__OUTPUT: file
      ALGOREA_LOGGING__LOGSQLQUERIES: 1
      ALGOREA_LOGGING__LEVEL: debug
    steps:
      - attach_workspace:
          at: ./
      - restore_cache: *CACHEKEYMOD
      - run: sudo apt-get --allow-releaseinfo-change update
      - run: sudo apt-get install default-mysql-client             # required for db-restore
      - run: cp conf/config.sample.yaml conf/config.yaml           # as env var are not loaded for entries not in config file (bug)
      - run: cp conf/config.test.sample.yaml conf/config.test.yaml # the dbname is specified in conf/config.test.yaml
      - run: make gen-keys
      - run:
          name: Wait for MySQL
          command: dockerize -wait tcp://127.0.0.1:3306 -timeout 30s
      - run:
          name: Seed database
          environment:
            ALGOREA_DATABASE__USER: root
            ALGOREA_DATABASE__PASSWD: root
          command: |
            make db-restore
            make db-migrate
      - run:
          name: Prepare for report
          command: |
            mkdir -p test-results
            go get -u github.com/jstemmer/go-junit-report
      - run:
          name: Run tests (make verbosity disabled)
          command: NOECHO=1 make test 2>&1 | go-junit-report > test-results/junit.xml
      - run:
          name: Upload test coverage results to Codecov
          command: bash <(curl -s https://codecov.io/bash)
      - store_test_results: &TESTPATH
          path: test-results
      - store_artifacts: *TESTPATH
      - store_artifacts:
          path: log
      - run:
          when: on_fail
          name: On failure, run BDD tests with details
          command: make test-bdd
  migration-tests:
    docker:
      - image: circleci/golang:1.13
      - image: circleci/mysql:8.0.20
        command: --default-authentication-plugin=mysql_native_password --max-allowed-packet=10485760
        environment:
          MYSQL_USER: franceioi
          MYSQL_PASSWORD: dummy_password
          MYSQL_DATABASE: algorea_example
          MYSQL_ROOT_PASSWORD: root
          MYSQL_ROOT_HOST: "%"
    environment:
      ALGOREA_ENV: test
      ALGOREA_DATABASE__ADDR: 127.0.0.1
      ALGOREA_DATABASE__USER: root
      ALGOREA_DATABASE__PASSWD: root
      ALGOREA_DATABASE__DBNAME: algorea_example
    steps:
      - attach_workspace:
          at: ./
      - restore_cache: *CACHEKEYMOD
      - run:
          name: Skip if no new migrations added
          command: |
            EARLIEST_CHANGED_MIGRATION=$( \
              git diff --name-only `if [ "<<pipeline.git.branch>>" = "master" ]; then echo "<<pipeline.git.base_revision>>"; else echo "origin/master"; fi`..<<pipeline.git.revision>> | \
                (grep "db/migrations/" || true) | sort | head -n 1 | sed "s/db\/migrations\///" \
            )
            [ -z "$EARLIEST_CHANGED_MIGRATION" ] && circleci-agent step halt && exit 0
            MIGRATIONS_TO_UNDO=$( \
              ls -Ar db/migrations/*.sql | sed "s/db\/migrations\///" | \
                awk "{cnt+=1} \$0==\"$EARLIEST_CHANGED_MIGRATION\" {print cnt; exit} \$0<\"$EARLIEST_CHANGED_MIGRATION\"{print cnt-1; exit}" \
            )
            [ -z "$MIGRATIONS_TO_UNDO" ] && MIGRATIONS_TO_UNDO=0
            echo "export MIGRATIONS_TO_UNDO=\"$MIGRATIONS_TO_UNDO\"" >> $BASH_ENV
      - run: sudo apt-get --allow-releaseinfo-change update
      - run: sudo apt-get install default-mysql-client             # required for db-restore
      - run: cp conf/config.sample.yaml conf/config.yaml           # as env var are not loaded for entries not in config file (bug)
      - run: cp conf/config.test.sample.yaml conf/config.test.yaml # the dbname is specified in conf/config.test.yaml
      - run:
          name: Wait for MySQL
          command: dockerize -wait tcp://127.0.0.1:3306 -timeout 30s
      - run:
          name: Download a large dump of data
          command: curl -o - $LARGE_DUMP_URL | gunzip > dump.sql
      - run:
          name: Seed database
          command: mysql -h 127.0.0.1 -u root -proot --protocol=TCP algorea_example < dump.sql
      - run:
          name: Apply all migrations
          command: make db-migrate
          no_output_timeout: 10m
      - run:
          name: Undo all migrations
          command: for ((i=0; i<$MIGRATIONS_TO_UNDO; i++)); do if ! make db-migrate-undo; then exit 1; fi; done
          no_output_timeout: 10m
      - run:
          name: Re-apply all migrations
          command: make db-migrate
          no_output_timeout: 1h
  lint:
    docker:
      - image: circleci/golang:1.13
    steps:
      - attach_workspace:
          at: ./
      - restore_cache: *CACHEKEYMOD
      - run: make lint
  build:
    docker:
      - image: circleci/golang:1.13
    steps:
      - attach_workspace:
          at: ./
      - restore_cache: *CACHEKEYMOD
      - run: make linux-build
      - persist_to_workspace:
          root: ./
          paths:
            - bin/AlgoreaBackend-linux
  github-release:
    docker:
    - image: cibuilds/github:0.10
    steps:
      - attach_workspace:
          at: ./
      - run:
          name: "Publish Release on GitHub"
          command: |
            ghr -t ${GITHUB_TOKEN} -u ${CIRCLE_PROJECT_USERNAME} -r ${CIRCLE_PROJECT_REPONAME} -c ${CIRCLE_SHA1} -b "`awk '/##.*/{n++;next};n==1;n==2{exit}' CHANGELOG.md`" -delete ${CIRCLE_TAG} ./bin/AlgoreaBackend-linux
  swagger-gen:
    docker:
      - image: quay.io/goswagger/swagger:v0.22.0
    steps:
      - checkout
      - run: go build -v # do not use 'make' as the image does not support '-race' arg
      - run: swagger generate spec --scan-models -o ./swagger.yaml
      - run: swagger validate ./swagger.yaml
      - persist_to_workspace:
          root: ./
          paths:
            - swagger.yaml
  swagger-deploy:
    docker:
      - image: 'circleci/python:2.7'
    environment:
      AWS_REGION: eu-west-3
    steps:
      - attach_workspace:
          at: ./
      - run: echo "<html><body><redoc spec-url='//franceioi-algorea.s3.eu-west-3.amazonaws.com/spec/swagger-${CIRCLE_TAG}.yaml'></redoc><script src="//cdn.jsdelivr.net/npm/redoc@next/bundles/redoc.standalone.js"> </script></body></html>" > "spec.html"
      - aws-cli/setup
      - run: |
          aws s3 cp ./swagger.yaml s3://franceioi-algorea/spec/swagger-${CIRCLE_TAG}.yaml --acl public-read
          aws s3 cp ./spec.html s3://franceioi-algorea/spec/${CIRCLE_TAG}.html --acl public-read
          for f in $(aws s3 ls s3://franceioi-algorea/spec/ | awk '{print $4}' | grep '.html' | grep -v 'index'); do echo "<li><a href=\"./$f\">${f::-5}</a></li>" >> list.html; done;
          echo "<html><body><ul>`tac list.html`</ul></body></html>" > index.html
          aws s3 cp ./index.html s3://franceioi-algorea/spec/index.html --acl public-read
  dbdoc-gen:
    docker:
      - image: circleci/golang:1.13-browsers
      - image: circleci/mysql:8.0.20
        command: --default-authentication-plugin=mysql_native_password --max-allowed-packet=10485760
        environment:
          MYSQL_USER: algorea
          MYSQL_PASSWORD: dummy_password
          MYSQL_DATABASE: ci_db
          MYSQL_ROOT_PASSWORD: root
          MYSQL_ROOT_HOST: "%"
    environment:
      ALGOREA_ENV: test
      ALGOREA_DATABASE__ADDR: 127.0.0.1
      ALGOREA_DATABASE__USER: algorea
      ALGOREA_DATABASE__PASSWD: dummy_password
      ALGOREA_DATABASE__DBNAME: ci_db
      DBUSER: algorea
      DBPASS: dummy_password
      DBNAME: ci_db
      DBHOST: 127.0.0.1
    steps:
      - attach_workspace:
          at: ./
      - restore_cache: *CACHEKEYMOD
      - run: sudo apt-get --allow-releaseinfo-change update
      - run: sudo apt-get install default-mysql-client             # required for db-restore
      - run: cp conf/config.sample.yaml conf/config.yaml           # as env var are not loaded for entries not in config file (bug)
      - run: cp conf/config.test.sample.yaml conf/config.test.yaml # the dbname is specified in conf/config.test.yaml
      - run: make gen-keys
      - run:
          name: Wait for MySQL
          command: dockerize -wait tcp://127.0.0.1:3306 -timeout 30s
      - run:
          name: Seed database
          environment:
            ALGOREA_DATABASE__USER: root
            ALGOREA_DATABASE__PASSWD: root
          command: |
            make db-restore
            make db-migrate
      - run: sudo apt-get install graphviz # dependency for schemaspy
      - run: make dbdoc
      - store_test_results: &TESTPATH
          path: db/doc
      - persist_to_workspace:
          root: ./
          paths:
            - db/doc
  dbdoc-deploy:
    docker:
      - image: 'circleci/python:2.7'
    environment:
      AWS_REGION: eu-west-3
    steps:
      - attach_workspace:
          at: ./
      - aws-cli/setup
      - run: aws s3 cp db/doc s3://franceioi-algorea/dbdoc/ --acl public-read --recursive

workflows:
  version: 2
  testing:
    jobs:
      - deps
      - tests:
          requires:
          - deps
      - lint:
          requires:
          - deps
  db-migration-check:
    jobs:
      - deps
      - migration-tests:
          requires:
          - deps
  release:
    jobs:
      - deps:
          filters:
            tags:
              only: /^v\d+\.\d+\..*/
            branches:
              ignore: /.*/
      - build:
          filters:
            tags:
              only: /^v\d+\.\d+\..*/
          requires:
          - deps
      - github-release:
          filters:
            tags:
              only: /^v\d+\.\d+\..*/
          requires:
          - build
      - swagger-gen:
          filters:
            tags:
              only: /^v\d+\.\d+\..*/
            branches:
              ignore: /.*/
      - swagger-deploy:
          filters:
            tags:
              only: /^v\d+\.\d+\..*/
          requires:
          - swagger-gen
      - dbdoc-gen:
          filters:
            tags:
              only: /^v\d+\.\d+\..*/
          requires:
          - deps
      - dbdoc-deploy:
          filters:
            tags:
              only: /^v\d+\.\d+\..*/
          requires:
          - dbdoc-gen
=======
version: 2.1
orbs:
  aws-cli: circleci/aws-cli@2.1.0
jobs:
  deps:
    docker:
      - image: circleci/golang:1.13
    steps:
      - checkout
      - restore_cache: &CACHEKEYMOD
          key: go-deps-modules-@{{ checksum "go.sum" }}
      - run: make
      - persist_to_workspace:
          root: ./
          paths:
            - "*"
      - save_cache:
          <<: *CACHEKEYMOD
          paths:
          - /go/pkg/mod
          - ~/.cache/go-build/
  tests:
    docker:
      - image: circleci/golang:1.13
      - image: circleci/mysql:8.0.20
        command: --default-authentication-plugin=mysql_native_password --max-allowed-packet=10485760
        environment:
          MYSQL_USER: algorea
          MYSQL_PASSWORD: dummy_password
          MYSQL_DATABASE: ci_db
          MYSQL_ROOT_PASSWORD: root
          MYSQL_ROOT_HOST: "%"
    environment:
      ALGOREA_ENV: test
      ALGOREA_DATABASE__ADDR: 127.0.0.1
      ALGOREA_DATABASE__USER: algorea
      ALGOREA_DATABASE__PASSWD: dummy_password
      ALGOREA_DATABASE__DBNAME: ci_db
      ALGOREA_LOGGING__FORMAT: json
      ALGOREA_LOGGING__OUTPUT: file
      ALGOREA_LOGGING__LOGSQLQUERIES: 1
      ALGOREA_LOGGING__LEVEL: debug
    steps:
      - attach_workspace:
          at: ./
      - restore_cache: *CACHEKEYMOD
      - run: sudo apt-get --allow-releaseinfo-change update
      - run: sudo apt-get install default-mysql-client             # required for db-restore
      - run: cp conf/config.sample.yaml conf/config.yaml           # as env var are not loaded for entries not in config file (bug)
      - run: cp conf/config.test.sample.yaml conf/config.test.yaml # the dbname is specified in conf/config.test.yaml
      - run: make gen-keys
      - run:
          name: Wait for MySQL
          command: dockerize -wait tcp://127.0.0.1:3306 -timeout 30s
      - run:
          name: Seed database
          environment:
            ALGOREA_DATABASE__USER: root
            ALGOREA_DATABASE__PASSWD: root
          command: |
            make db-restore
            make db-migrate
      - run:
          name: Prepare for report
          command: |
            mkdir -p test-results
            go get -u github.com/jstemmer/go-junit-report
      - run:
          name: Run tests (make verbosity disabled)
          command: NOECHO=1 make test 2>&1 | go-junit-report > test-results/junit.xml
      - run:
          name: Upload test coverage results to Codecov
          command: bash <(curl -s https://codecov.io/bash)
      - store_test_results: &TESTPATH
          path: test-results
      - store_artifacts: *TESTPATH
      - store_artifacts:
          path: log
      - run:
          when: on_fail
          name: On failure, run BDD tests with details
          command: make test-bdd
  migration-tests:
    docker:
      - image: circleci/golang:1.13
      - image: circleci/mysql:8.0.20
        command: --default-authentication-plugin=mysql_native_password --max-allowed-packet=10485760
        environment:
          MYSQL_USER: franceioi
          MYSQL_PASSWORD: dummy_password
          MYSQL_DATABASE: algorea_example
          MYSQL_ROOT_PASSWORD: root
          MYSQL_ROOT_HOST: "%"
    environment:
      ALGOREA_ENV: test
      ALGOREA_DATABASE__ADDR: 127.0.0.1
      ALGOREA_DATABASE__USER: root
      ALGOREA_DATABASE__PASSWD: root
      ALGOREA_DATABASE__DBNAME: algorea_example
    steps:
      - attach_workspace:
          at: ./
      - restore_cache: *CACHEKEYMOD
      - run:
          name: Skip if no new migrations added
          command: |
            EARLIEST_CHANGED_MIGRATION=$( \
              git diff --name-only `if [ "<<pipeline.git.branch>>" = "master" ]; then echo "<<pipeline.git.base_revision>>"; else echo "origin/master"; fi`..<<pipeline.git.revision>> | \
                (grep "db/migrations/" || true) | sort | head -n 1 | sed "s/db\/migrations\///" \
            )
            [ -z "$EARLIEST_CHANGED_MIGRATION" ] && circleci-agent step halt && exit 0
            MIGRATIONS_TO_UNDO=$( \
              ls -Ar db/migrations/*.sql | sed "s/db\/migrations\///" | \
                awk "{cnt+=1} \$0==\"$EARLIEST_CHANGED_MIGRATION\" {print cnt; exit} \$0<\"$EARLIEST_CHANGED_MIGRATION\"{print cnt-1; exit}" \
            )
            [ -z "$MIGRATIONS_TO_UNDO" ] && MIGRATIONS_TO_UNDO=0
            echo "export MIGRATIONS_TO_UNDO=\"$MIGRATIONS_TO_UNDO\"" >> $BASH_ENV
      - run: sudo apt-get --allow-releaseinfo-change update
      - run: sudo apt-get install default-mysql-client             # required for db-restore
      - run: cp conf/config.sample.yaml conf/config.yaml           # as env var are not loaded for entries not in config file (bug)
      - run: cp conf/config.test.sample.yaml conf/config.test.yaml # the dbname is specified in conf/config.test.yaml
      - run:
          name: Wait for MySQL
          command: dockerize -wait tcp://127.0.0.1:3306 -timeout 30s
      - run:
          name: Download a large dump of data
          command: curl -o - $LARGE_DUMP_URL | gunzip > dump.sql
      - run:
          name: Seed database
          command: mysql -h 127.0.0.1 -u root -proot --protocol=TCP algorea_example < dump.sql
      - run:
          name: Apply all migrations
          command: make db-migrate
          no_output_timeout: 10m
      - run:
          name: Undo all migrations
          command: for ((i=0; i<$MIGRATIONS_TO_UNDO; i++)); do if ! make db-migrate-undo; then exit 1; fi; done
          no_output_timeout: 10m
      - run:
          name: Re-apply all migrations
          command: make db-migrate
          no_output_timeout: 1h
  lint:
    docker:
      - image: circleci/golang:1.13
    steps:
      - attach_workspace:
          at: ./
      - restore_cache: *CACHEKEYMOD
      - run: # Fix go: command not found
          command: PATH=/usr/local/go/bin:/usr/bin:/bin make lint

  build:
    docker:
      - image: circleci/golang:1.13
    steps:
      - attach_workspace:
          at: ./
      - restore_cache: *CACHEKEYMOD
      - run: make linux-build
      - persist_to_workspace:
          root: ./
          paths:
            - bin/AlgoreaBackend-linux
  github-release:
    docker:
    - image: cibuilds/github:0.10
    steps:
      - attach_workspace:
          at: ./
      - run:
          name: "Publish Release on GitHub"
          command: |
            ghr -t ${GITHUB_TOKEN} -u ${CIRCLE_PROJECT_USERNAME} -r ${CIRCLE_PROJECT_REPONAME} -c ${CIRCLE_SHA1} -b "`awk '/##.*/{n++;next};n==1;n==2{exit}' CHANGELOG.md`" -delete ${CIRCLE_TAG} ./bin/AlgoreaBackend-linux
  swagger-gen:
    docker:
      - image: quay.io/goswagger/swagger:v0.22.0
    steps:
      - checkout
      - run: go build -v # do not use 'make' as the image does not support '-race' arg
      - run: swagger generate spec --scan-models -o ./swagger.yaml
      - run: swagger validate ./swagger.yaml
      - persist_to_workspace:
          root: ./
          paths:
            - swagger.yaml
  swagger-deploy:
    docker:
      - image: 'circleci/python:2.7'
    environment:
      AWS_REGION: eu-west-3
    steps:
      - attach_workspace:
          at: ./
      - run: echo "<html><body><redoc spec-url='//franceioi-algorea.s3.eu-west-3.amazonaws.com/spec/swagger-${CIRCLE_TAG}.yaml'></redoc><script src="//cdn.jsdelivr.net/npm/redoc@next/bundles/redoc.standalone.js"> </script></body></html>" > "spec.html"
      - aws-cli/setup
      - run: |
          aws s3 cp ./swagger.yaml s3://franceioi-algorea/spec/swagger-${CIRCLE_TAG}.yaml --acl public-read
          aws s3 cp ./spec.html s3://franceioi-algorea/spec/${CIRCLE_TAG}.html --acl public-read
          for f in $(aws s3 ls s3://franceioi-algorea/spec/ | awk '{print $4}' | grep '.html' | grep -v 'index'); do echo "<li><a href=\"./$f\">${f::-5}</a></li>" >> list.html; done;
          echo "<html><body><ul>`tac list.html`</ul></body></html>" > index.html
          aws s3 cp ./index.html s3://franceioi-algorea/spec/index.html --acl public-read
  dbdoc-gen:
    docker:
      - image: circleci/golang:1.13-browsers
      - image: circleci/mysql:8.0.20
        command: --default-authentication-plugin=mysql_native_password --max-allowed-packet=10485760
        environment:
          MYSQL_USER: algorea
          MYSQL_PASSWORD: dummy_password
          MYSQL_DATABASE: ci_db
          MYSQL_ROOT_PASSWORD: root
          MYSQL_ROOT_HOST: "%"
    environment:
      ALGOREA_ENV: test
      ALGOREA_DATABASE__ADDR: 127.0.0.1
      ALGOREA_DATABASE__USER: algorea
      ALGOREA_DATABASE__PASSWD: dummy_password
      ALGOREA_DATABASE__DBNAME: ci_db
      DBUSER: algorea
      DBPASS: dummy_password
      DBNAME: ci_db
      DBHOST: 127.0.0.1
    steps:
      - attach_workspace:
          at: ./
      - restore_cache: *CACHEKEYMOD
      - run: sudo apt-get --allow-releaseinfo-change update
      - run: sudo apt-get install default-mysql-client             # required for db-restore
      - run: cp conf/config.sample.yaml conf/config.yaml           # as env var are not loaded for entries not in config file (bug)
      - run: cp conf/config.test.sample.yaml conf/config.test.yaml # the dbname is specified in conf/config.test.yaml
      - run: make gen-keys
      - run:
          name: Wait for MySQL
          command: dockerize -wait tcp://127.0.0.1:3306 -timeout 30s
      - run:
          name: Seed database
          environment:
            ALGOREA_DATABASE__USER: root
            ALGOREA_DATABASE__PASSWD: root
          command: |
            make db-restore
            make db-migrate
      - run: sudo apt-get install graphviz # dependency for schemaspy
      - run: make dbdoc
      - store_test_results: &TESTPATH
          path: db/doc
      - persist_to_workspace:
          root: ./
          paths:
            - db/doc
  dbdoc-deploy:
    docker:
      - image: 'circleci/python:2.7'
    environment:
      AWS_REGION: eu-west-3
    steps:
      - attach_workspace:
          at: ./
      - aws-cli/setup
      - run: aws s3 cp db/doc s3://franceioi-algorea/dbdoc/ --acl public-read --recursive

workflows:
  version: 2
  testing:
    jobs:
      - deps
      - tests:
          requires:
          - deps
      - lint:
          requires:
          - deps
  db-migration-check:
    jobs:
      - deps
      - migration-tests:
          requires:
          - deps
  release:
    jobs:
      - deps:
          filters:
            tags:
              only: /^v\d+\.\d+\..*/
            branches:
              ignore: /.*/
      - build:
          filters:
            tags:
              only: /^v\d+\.\d+\..*/
          requires:
          - deps
      - github-release:
          filters:
            tags:
              only: /^v\d+\.\d+\..*/
          requires:
          - build
      - swagger-gen:
          filters:
            tags:
              only: /^v\d+\.\d+\..*/
            branches:
              ignore: /.*/
      - swagger-deploy:
          filters:
            tags:
              only: /^v\d+\.\d+\..*/
          requires:
          - swagger-gen
      - dbdoc-gen:
          filters:
            tags:
              only: /^v\d+\.\d+\..*/
          requires:
          - deps
      - dbdoc-deploy:
          filters:
            tags:
              only: /^v\d+\.\d+\..*/
          requires:
          - dbdoc-gen
>>>>>>> 7a391903
<|MERGE_RESOLUTION|>--- conflicted
+++ resolved
@@ -1,647 +1,323 @@
-<<<<<<< HEAD
-version: 2.1
-orbs:
-  aws-cli: circleci/aws-cli@2.1.0
-jobs:
-  deps:
-    docker:
-      - image: circleci/golang:1.13
-    steps:
-      - checkout
-      - restore_cache: &CACHEKEYMOD
-          key: go-deps-modules-@{{ checksum "go.sum" }}
-      - run: make
-      - persist_to_workspace:
-          root: ./
-          paths:
-            - "*"
-      - save_cache:
-          <<: *CACHEKEYMOD
-          paths:
-          - /go/pkg/mod
-          - ~/.cache/go-build/
-  tests:
-    docker:
-      - image: circleci/golang:1.13
-      - image: circleci/mysql:8.0.26
-        command: --default-authentication-plugin=mysql_native_password --max-allowed-packet=10485760
-        environment:
-          MYSQL_USER: algorea
-          MYSQL_PASSWORD: dummy_password
-          MYSQL_DATABASE: ci_db
-          MYSQL_ROOT_PASSWORD: root
-          MYSQL_ROOT_HOST: "%"
-    environment:
-      ALGOREA_ENV: test
-      ALGOREA_DATABASE__ADDR: 127.0.0.1
-      ALGOREA_DATABASE__USER: algorea
-      ALGOREA_DATABASE__PASSWD: dummy_password
-      ALGOREA_DATABASE__DBNAME: ci_db
-      ALGOREA_LOGGING__FORMAT: json
-      ALGOREA_LOGGING__OUTPUT: file
-      ALGOREA_LOGGING__LOGSQLQUERIES: 1
-      ALGOREA_LOGGING__LEVEL: debug
-    steps:
-      - attach_workspace:
-          at: ./
-      - restore_cache: *CACHEKEYMOD
-      - run: sudo apt-get --allow-releaseinfo-change update
-      - run: sudo apt-get install default-mysql-client             # required for db-restore
-      - run: cp conf/config.sample.yaml conf/config.yaml           # as env var are not loaded for entries not in config file (bug)
-      - run: cp conf/config.test.sample.yaml conf/config.test.yaml # the dbname is specified in conf/config.test.yaml
-      - run: make gen-keys
-      - run:
-          name: Wait for MySQL
-          command: dockerize -wait tcp://127.0.0.1:3306 -timeout 30s
-      - run:
-          name: Seed database
-          environment:
-            ALGOREA_DATABASE__USER: root
-            ALGOREA_DATABASE__PASSWD: root
-          command: |
-            make db-restore
-            make db-migrate
-      - run:
-          name: Prepare for report
-          command: |
-            mkdir -p test-results
-            go get -u github.com/jstemmer/go-junit-report
-      - run:
-          name: Run tests (make verbosity disabled)
-          command: NOECHO=1 make test 2>&1 | go-junit-report > test-results/junit.xml
-      - run:
-          name: Upload test coverage results to Codecov
-          command: bash <(curl -s https://codecov.io/bash)
-      - store_test_results: &TESTPATH
-          path: test-results
-      - store_artifacts: *TESTPATH
-      - store_artifacts:
-          path: log
-      - run:
-          when: on_fail
-          name: On failure, run BDD tests with details
-          command: make test-bdd
-  migration-tests:
-    docker:
-      - image: circleci/golang:1.13
-      - image: circleci/mysql:8.0.20
-        command: --default-authentication-plugin=mysql_native_password --max-allowed-packet=10485760
-        environment:
-          MYSQL_USER: franceioi
-          MYSQL_PASSWORD: dummy_password
-          MYSQL_DATABASE: algorea_example
-          MYSQL_ROOT_PASSWORD: root
-          MYSQL_ROOT_HOST: "%"
-    environment:
-      ALGOREA_ENV: test
-      ALGOREA_DATABASE__ADDR: 127.0.0.1
-      ALGOREA_DATABASE__USER: root
-      ALGOREA_DATABASE__PASSWD: root
-      ALGOREA_DATABASE__DBNAME: algorea_example
-    steps:
-      - attach_workspace:
-          at: ./
-      - restore_cache: *CACHEKEYMOD
-      - run:
-          name: Skip if no new migrations added
-          command: |
-            EARLIEST_CHANGED_MIGRATION=$( \
-              git diff --name-only `if [ "<<pipeline.git.branch>>" = "master" ]; then echo "<<pipeline.git.base_revision>>"; else echo "origin/master"; fi`..<<pipeline.git.revision>> | \
-                (grep "db/migrations/" || true) | sort | head -n 1 | sed "s/db\/migrations\///" \
-            )
-            [ -z "$EARLIEST_CHANGED_MIGRATION" ] && circleci-agent step halt && exit 0
-            MIGRATIONS_TO_UNDO=$( \
-              ls -Ar db/migrations/*.sql | sed "s/db\/migrations\///" | \
-                awk "{cnt+=1} \$0==\"$EARLIEST_CHANGED_MIGRATION\" {print cnt; exit} \$0<\"$EARLIEST_CHANGED_MIGRATION\"{print cnt-1; exit}" \
-            )
-            [ -z "$MIGRATIONS_TO_UNDO" ] && MIGRATIONS_TO_UNDO=0
-            echo "export MIGRATIONS_TO_UNDO=\"$MIGRATIONS_TO_UNDO\"" >> $BASH_ENV
-      - run: sudo apt-get --allow-releaseinfo-change update
-      - run: sudo apt-get install default-mysql-client             # required for db-restore
-      - run: cp conf/config.sample.yaml conf/config.yaml           # as env var are not loaded for entries not in config file (bug)
-      - run: cp conf/config.test.sample.yaml conf/config.test.yaml # the dbname is specified in conf/config.test.yaml
-      - run:
-          name: Wait for MySQL
-          command: dockerize -wait tcp://127.0.0.1:3306 -timeout 30s
-      - run:
-          name: Download a large dump of data
-          command: curl -o - $LARGE_DUMP_URL | gunzip > dump.sql
-      - run:
-          name: Seed database
-          command: mysql -h 127.0.0.1 -u root -proot --protocol=TCP algorea_example < dump.sql
-      - run:
-          name: Apply all migrations
-          command: make db-migrate
-          no_output_timeout: 10m
-      - run:
-          name: Undo all migrations
-          command: for ((i=0; i<$MIGRATIONS_TO_UNDO; i++)); do if ! make db-migrate-undo; then exit 1; fi; done
-          no_output_timeout: 10m
-      - run:
-          name: Re-apply all migrations
-          command: make db-migrate
-          no_output_timeout: 1h
-  lint:
-    docker:
-      - image: circleci/golang:1.13
-    steps:
-      - attach_workspace:
-          at: ./
-      - restore_cache: *CACHEKEYMOD
-      - run: make lint
-  build:
-    docker:
-      - image: circleci/golang:1.13
-    steps:
-      - attach_workspace:
-          at: ./
-      - restore_cache: *CACHEKEYMOD
-      - run: make linux-build
-      - persist_to_workspace:
-          root: ./
-          paths:
-            - bin/AlgoreaBackend-linux
-  github-release:
-    docker:
-    - image: cibuilds/github:0.10
-    steps:
-      - attach_workspace:
-          at: ./
-      - run:
-          name: "Publish Release on GitHub"
-          command: |
-            ghr -t ${GITHUB_TOKEN} -u ${CIRCLE_PROJECT_USERNAME} -r ${CIRCLE_PROJECT_REPONAME} -c ${CIRCLE_SHA1} -b "`awk '/##.*/{n++;next};n==1;n==2{exit}' CHANGELOG.md`" -delete ${CIRCLE_TAG} ./bin/AlgoreaBackend-linux
-  swagger-gen:
-    docker:
-      - image: quay.io/goswagger/swagger:v0.22.0
-    steps:
-      - checkout
-      - run: go build -v # do not use 'make' as the image does not support '-race' arg
-      - run: swagger generate spec --scan-models -o ./swagger.yaml
-      - run: swagger validate ./swagger.yaml
-      - persist_to_workspace:
-          root: ./
-          paths:
-            - swagger.yaml
-  swagger-deploy:
-    docker:
-      - image: 'circleci/python:2.7'
-    environment:
-      AWS_REGION: eu-west-3
-    steps:
-      - attach_workspace:
-          at: ./
-      - run: echo "<html><body><redoc spec-url='//franceioi-algorea.s3.eu-west-3.amazonaws.com/spec/swagger-${CIRCLE_TAG}.yaml'></redoc><script src="//cdn.jsdelivr.net/npm/redoc@next/bundles/redoc.standalone.js"> </script></body></html>" > "spec.html"
-      - aws-cli/setup
-      - run: |
-          aws s3 cp ./swagger.yaml s3://franceioi-algorea/spec/swagger-${CIRCLE_TAG}.yaml --acl public-read
-          aws s3 cp ./spec.html s3://franceioi-algorea/spec/${CIRCLE_TAG}.html --acl public-read
-          for f in $(aws s3 ls s3://franceioi-algorea/spec/ | awk '{print $4}' | grep '.html' | grep -v 'index'); do echo "<li><a href=\"./$f\">${f::-5}</a></li>" >> list.html; done;
-          echo "<html><body><ul>`tac list.html`</ul></body></html>" > index.html
-          aws s3 cp ./index.html s3://franceioi-algorea/spec/index.html --acl public-read
-  dbdoc-gen:
-    docker:
-      - image: circleci/golang:1.13-browsers
-      - image: circleci/mysql:8.0.20
-        command: --default-authentication-plugin=mysql_native_password --max-allowed-packet=10485760
-        environment:
-          MYSQL_USER: algorea
-          MYSQL_PASSWORD: dummy_password
-          MYSQL_DATABASE: ci_db
-          MYSQL_ROOT_PASSWORD: root
-          MYSQL_ROOT_HOST: "%"
-    environment:
-      ALGOREA_ENV: test
-      ALGOREA_DATABASE__ADDR: 127.0.0.1
-      ALGOREA_DATABASE__USER: algorea
-      ALGOREA_DATABASE__PASSWD: dummy_password
-      ALGOREA_DATABASE__DBNAME: ci_db
-      DBUSER: algorea
-      DBPASS: dummy_password
-      DBNAME: ci_db
-      DBHOST: 127.0.0.1
-    steps:
-      - attach_workspace:
-          at: ./
-      - restore_cache: *CACHEKEYMOD
-      - run: sudo apt-get --allow-releaseinfo-change update
-      - run: sudo apt-get install default-mysql-client             # required for db-restore
-      - run: cp conf/config.sample.yaml conf/config.yaml           # as env var are not loaded for entries not in config file (bug)
-      - run: cp conf/config.test.sample.yaml conf/config.test.yaml # the dbname is specified in conf/config.test.yaml
-      - run: make gen-keys
-      - run:
-          name: Wait for MySQL
-          command: dockerize -wait tcp://127.0.0.1:3306 -timeout 30s
-      - run:
-          name: Seed database
-          environment:
-            ALGOREA_DATABASE__USER: root
-            ALGOREA_DATABASE__PASSWD: root
-          command: |
-            make db-restore
-            make db-migrate
-      - run: sudo apt-get install graphviz # dependency for schemaspy
-      - run: make dbdoc
-      - store_test_results: &TESTPATH
-          path: db/doc
-      - persist_to_workspace:
-          root: ./
-          paths:
-            - db/doc
-  dbdoc-deploy:
-    docker:
-      - image: 'circleci/python:2.7'
-    environment:
-      AWS_REGION: eu-west-3
-    steps:
-      - attach_workspace:
-          at: ./
-      - aws-cli/setup
-      - run: aws s3 cp db/doc s3://franceioi-algorea/dbdoc/ --acl public-read --recursive
-
-workflows:
-  version: 2
-  testing:
-    jobs:
-      - deps
-      - tests:
-          requires:
-          - deps
-      - lint:
-          requires:
-          - deps
-  db-migration-check:
-    jobs:
-      - deps
-      - migration-tests:
-          requires:
-          - deps
-  release:
-    jobs:
-      - deps:
-          filters:
-            tags:
-              only: /^v\d+\.\d+\..*/
-            branches:
-              ignore: /.*/
-      - build:
-          filters:
-            tags:
-              only: /^v\d+\.\d+\..*/
-          requires:
-          - deps
-      - github-release:
-          filters:
-            tags:
-              only: /^v\d+\.\d+\..*/
-          requires:
-          - build
-      - swagger-gen:
-          filters:
-            tags:
-              only: /^v\d+\.\d+\..*/
-            branches:
-              ignore: /.*/
-      - swagger-deploy:
-          filters:
-            tags:
-              only: /^v\d+\.\d+\..*/
-          requires:
-          - swagger-gen
-      - dbdoc-gen:
-          filters:
-            tags:
-              only: /^v\d+\.\d+\..*/
-          requires:
-          - deps
-      - dbdoc-deploy:
-          filters:
-            tags:
-              only: /^v\d+\.\d+\..*/
-          requires:
-          - dbdoc-gen
-=======
-version: 2.1
-orbs:
-  aws-cli: circleci/aws-cli@2.1.0
-jobs:
-  deps:
-    docker:
-      - image: circleci/golang:1.13
-    steps:
-      - checkout
-      - restore_cache: &CACHEKEYMOD
-          key: go-deps-modules-@{{ checksum "go.sum" }}
-      - run: make
-      - persist_to_workspace:
-          root: ./
-          paths:
-            - "*"
-      - save_cache:
-          <<: *CACHEKEYMOD
-          paths:
-          - /go/pkg/mod
-          - ~/.cache/go-build/
-  tests:
-    docker:
-      - image: circleci/golang:1.13
-      - image: circleci/mysql:8.0.20
-        command: --default-authentication-plugin=mysql_native_password --max-allowed-packet=10485760
-        environment:
-          MYSQL_USER: algorea
-          MYSQL_PASSWORD: dummy_password
-          MYSQL_DATABASE: ci_db
-          MYSQL_ROOT_PASSWORD: root
-          MYSQL_ROOT_HOST: "%"
-    environment:
-      ALGOREA_ENV: test
-      ALGOREA_DATABASE__ADDR: 127.0.0.1
-      ALGOREA_DATABASE__USER: algorea
-      ALGOREA_DATABASE__PASSWD: dummy_password
-      ALGOREA_DATABASE__DBNAME: ci_db
-      ALGOREA_LOGGING__FORMAT: json
-      ALGOREA_LOGGING__OUTPUT: file
-      ALGOREA_LOGGING__LOGSQLQUERIES: 1
-      ALGOREA_LOGGING__LEVEL: debug
-    steps:
-      - attach_workspace:
-          at: ./
-      - restore_cache: *CACHEKEYMOD
-      - run: sudo apt-get --allow-releaseinfo-change update
-      - run: sudo apt-get install default-mysql-client             # required for db-restore
-      - run: cp conf/config.sample.yaml conf/config.yaml           # as env var are not loaded for entries not in config file (bug)
-      - run: cp conf/config.test.sample.yaml conf/config.test.yaml # the dbname is specified in conf/config.test.yaml
-      - run: make gen-keys
-      - run:
-          name: Wait for MySQL
-          command: dockerize -wait tcp://127.0.0.1:3306 -timeout 30s
-      - run:
-          name: Seed database
-          environment:
-            ALGOREA_DATABASE__USER: root
-            ALGOREA_DATABASE__PASSWD: root
-          command: |
-            make db-restore
-            make db-migrate
-      - run:
-          name: Prepare for report
-          command: |
-            mkdir -p test-results
-            go get -u github.com/jstemmer/go-junit-report
-      - run:
-          name: Run tests (make verbosity disabled)
-          command: NOECHO=1 make test 2>&1 | go-junit-report > test-results/junit.xml
-      - run:
-          name: Upload test coverage results to Codecov
-          command: bash <(curl -s https://codecov.io/bash)
-      - store_test_results: &TESTPATH
-          path: test-results
-      - store_artifacts: *TESTPATH
-      - store_artifacts:
-          path: log
-      - run:
-          when: on_fail
-          name: On failure, run BDD tests with details
-          command: make test-bdd
-  migration-tests:
-    docker:
-      - image: circleci/golang:1.13
-      - image: circleci/mysql:8.0.20
-        command: --default-authentication-plugin=mysql_native_password --max-allowed-packet=10485760
-        environment:
-          MYSQL_USER: franceioi
-          MYSQL_PASSWORD: dummy_password
-          MYSQL_DATABASE: algorea_example
-          MYSQL_ROOT_PASSWORD: root
-          MYSQL_ROOT_HOST: "%"
-    environment:
-      ALGOREA_ENV: test
-      ALGOREA_DATABASE__ADDR: 127.0.0.1
-      ALGOREA_DATABASE__USER: root
-      ALGOREA_DATABASE__PASSWD: root
-      ALGOREA_DATABASE__DBNAME: algorea_example
-    steps:
-      - attach_workspace:
-          at: ./
-      - restore_cache: *CACHEKEYMOD
-      - run:
-          name: Skip if no new migrations added
-          command: |
-            EARLIEST_CHANGED_MIGRATION=$( \
-              git diff --name-only `if [ "<<pipeline.git.branch>>" = "master" ]; then echo "<<pipeline.git.base_revision>>"; else echo "origin/master"; fi`..<<pipeline.git.revision>> | \
-                (grep "db/migrations/" || true) | sort | head -n 1 | sed "s/db\/migrations\///" \
-            )
-            [ -z "$EARLIEST_CHANGED_MIGRATION" ] && circleci-agent step halt && exit 0
-            MIGRATIONS_TO_UNDO=$( \
-              ls -Ar db/migrations/*.sql | sed "s/db\/migrations\///" | \
-                awk "{cnt+=1} \$0==\"$EARLIEST_CHANGED_MIGRATION\" {print cnt; exit} \$0<\"$EARLIEST_CHANGED_MIGRATION\"{print cnt-1; exit}" \
-            )
-            [ -z "$MIGRATIONS_TO_UNDO" ] && MIGRATIONS_TO_UNDO=0
-            echo "export MIGRATIONS_TO_UNDO=\"$MIGRATIONS_TO_UNDO\"" >> $BASH_ENV
-      - run: sudo apt-get --allow-releaseinfo-change update
-      - run: sudo apt-get install default-mysql-client             # required for db-restore
-      - run: cp conf/config.sample.yaml conf/config.yaml           # as env var are not loaded for entries not in config file (bug)
-      - run: cp conf/config.test.sample.yaml conf/config.test.yaml # the dbname is specified in conf/config.test.yaml
-      - run:
-          name: Wait for MySQL
-          command: dockerize -wait tcp://127.0.0.1:3306 -timeout 30s
-      - run:
-          name: Download a large dump of data
-          command: curl -o - $LARGE_DUMP_URL | gunzip > dump.sql
-      - run:
-          name: Seed database
-          command: mysql -h 127.0.0.1 -u root -proot --protocol=TCP algorea_example < dump.sql
-      - run:
-          name: Apply all migrations
-          command: make db-migrate
-          no_output_timeout: 10m
-      - run:
-          name: Undo all migrations
-          command: for ((i=0; i<$MIGRATIONS_TO_UNDO; i++)); do if ! make db-migrate-undo; then exit 1; fi; done
-          no_output_timeout: 10m
-      - run:
-          name: Re-apply all migrations
-          command: make db-migrate
-          no_output_timeout: 1h
-  lint:
-    docker:
-      - image: circleci/golang:1.13
-    steps:
-      - attach_workspace:
-          at: ./
-      - restore_cache: *CACHEKEYMOD
-      - run: # Fix go: command not found
-          command: PATH=/usr/local/go/bin:/usr/bin:/bin make lint
-
-  build:
-    docker:
-      - image: circleci/golang:1.13
-    steps:
-      - attach_workspace:
-          at: ./
-      - restore_cache: *CACHEKEYMOD
-      - run: make linux-build
-      - persist_to_workspace:
-          root: ./
-          paths:
-            - bin/AlgoreaBackend-linux
-  github-release:
-    docker:
-    - image: cibuilds/github:0.10
-    steps:
-      - attach_workspace:
-          at: ./
-      - run:
-          name: "Publish Release on GitHub"
-          command: |
-            ghr -t ${GITHUB_TOKEN} -u ${CIRCLE_PROJECT_USERNAME} -r ${CIRCLE_PROJECT_REPONAME} -c ${CIRCLE_SHA1} -b "`awk '/##.*/{n++;next};n==1;n==2{exit}' CHANGELOG.md`" -delete ${CIRCLE_TAG} ./bin/AlgoreaBackend-linux
-  swagger-gen:
-    docker:
-      - image: quay.io/goswagger/swagger:v0.22.0
-    steps:
-      - checkout
-      - run: go build -v # do not use 'make' as the image does not support '-race' arg
-      - run: swagger generate spec --scan-models -o ./swagger.yaml
-      - run: swagger validate ./swagger.yaml
-      - persist_to_workspace:
-          root: ./
-          paths:
-            - swagger.yaml
-  swagger-deploy:
-    docker:
-      - image: 'circleci/python:2.7'
-    environment:
-      AWS_REGION: eu-west-3
-    steps:
-      - attach_workspace:
-          at: ./
-      - run: echo "<html><body><redoc spec-url='//franceioi-algorea.s3.eu-west-3.amazonaws.com/spec/swagger-${CIRCLE_TAG}.yaml'></redoc><script src="//cdn.jsdelivr.net/npm/redoc@next/bundles/redoc.standalone.js"> </script></body></html>" > "spec.html"
-      - aws-cli/setup
-      - run: |
-          aws s3 cp ./swagger.yaml s3://franceioi-algorea/spec/swagger-${CIRCLE_TAG}.yaml --acl public-read
-          aws s3 cp ./spec.html s3://franceioi-algorea/spec/${CIRCLE_TAG}.html --acl public-read
-          for f in $(aws s3 ls s3://franceioi-algorea/spec/ | awk '{print $4}' | grep '.html' | grep -v 'index'); do echo "<li><a href=\"./$f\">${f::-5}</a></li>" >> list.html; done;
-          echo "<html><body><ul>`tac list.html`</ul></body></html>" > index.html
-          aws s3 cp ./index.html s3://franceioi-algorea/spec/index.html --acl public-read
-  dbdoc-gen:
-    docker:
-      - image: circleci/golang:1.13-browsers
-      - image: circleci/mysql:8.0.20
-        command: --default-authentication-plugin=mysql_native_password --max-allowed-packet=10485760
-        environment:
-          MYSQL_USER: algorea
-          MYSQL_PASSWORD: dummy_password
-          MYSQL_DATABASE: ci_db
-          MYSQL_ROOT_PASSWORD: root
-          MYSQL_ROOT_HOST: "%"
-    environment:
-      ALGOREA_ENV: test
-      ALGOREA_DATABASE__ADDR: 127.0.0.1
-      ALGOREA_DATABASE__USER: algorea
-      ALGOREA_DATABASE__PASSWD: dummy_password
-      ALGOREA_DATABASE__DBNAME: ci_db
-      DBUSER: algorea
-      DBPASS: dummy_password
-      DBNAME: ci_db
-      DBHOST: 127.0.0.1
-    steps:
-      - attach_workspace:
-          at: ./
-      - restore_cache: *CACHEKEYMOD
-      - run: sudo apt-get --allow-releaseinfo-change update
-      - run: sudo apt-get install default-mysql-client             # required for db-restore
-      - run: cp conf/config.sample.yaml conf/config.yaml           # as env var are not loaded for entries not in config file (bug)
-      - run: cp conf/config.test.sample.yaml conf/config.test.yaml # the dbname is specified in conf/config.test.yaml
-      - run: make gen-keys
-      - run:
-          name: Wait for MySQL
-          command: dockerize -wait tcp://127.0.0.1:3306 -timeout 30s
-      - run:
-          name: Seed database
-          environment:
-            ALGOREA_DATABASE__USER: root
-            ALGOREA_DATABASE__PASSWD: root
-          command: |
-            make db-restore
-            make db-migrate
-      - run: sudo apt-get install graphviz # dependency for schemaspy
-      - run: make dbdoc
-      - store_test_results: &TESTPATH
-          path: db/doc
-      - persist_to_workspace:
-          root: ./
-          paths:
-            - db/doc
-  dbdoc-deploy:
-    docker:
-      - image: 'circleci/python:2.7'
-    environment:
-      AWS_REGION: eu-west-3
-    steps:
-      - attach_workspace:
-          at: ./
-      - aws-cli/setup
-      - run: aws s3 cp db/doc s3://franceioi-algorea/dbdoc/ --acl public-read --recursive
-
-workflows:
-  version: 2
-  testing:
-    jobs:
-      - deps
-      - tests:
-          requires:
-          - deps
-      - lint:
-          requires:
-          - deps
-  db-migration-check:
-    jobs:
-      - deps
-      - migration-tests:
-          requires:
-          - deps
-  release:
-    jobs:
-      - deps:
-          filters:
-            tags:
-              only: /^v\d+\.\d+\..*/
-            branches:
-              ignore: /.*/
-      - build:
-          filters:
-            tags:
-              only: /^v\d+\.\d+\..*/
-          requires:
-          - deps
-      - github-release:
-          filters:
-            tags:
-              only: /^v\d+\.\d+\..*/
-          requires:
-          - build
-      - swagger-gen:
-          filters:
-            tags:
-              only: /^v\d+\.\d+\..*/
-            branches:
-              ignore: /.*/
-      - swagger-deploy:
-          filters:
-            tags:
-              only: /^v\d+\.\d+\..*/
-          requires:
-          - swagger-gen
-      - dbdoc-gen:
-          filters:
-            tags:
-              only: /^v\d+\.\d+\..*/
-          requires:
-          - deps
-      - dbdoc-deploy:
-          filters:
-            tags:
-              only: /^v\d+\.\d+\..*/
-          requires:
-          - dbdoc-gen
->>>>>>> 7a391903
+version: 2.1
+orbs:
+  aws-cli: circleci/aws-cli@2.1.0
+jobs:
+  deps:
+    docker:
+      - image: circleci/golang:1.13
+    steps:
+      - checkout
+      - restore_cache: &CACHEKEYMOD
+          key: go-deps-modules-@{{ checksum "go.sum" }}
+      - run: make
+      - persist_to_workspace:
+          root: ./
+          paths:
+            - "*"
+      - save_cache:
+          <<: *CACHEKEYMOD
+          paths:
+          - /go/pkg/mod
+          - ~/.cache/go-build/
+  tests:
+    docker:
+      - image: circleci/golang:1.13
+      - image: circleci/mysql:8.0.26
+        command: --default-authentication-plugin=mysql_native_password --max-allowed-packet=10485760
+        environment:
+          MYSQL_USER: algorea
+          MYSQL_PASSWORD: dummy_password
+          MYSQL_DATABASE: ci_db
+          MYSQL_ROOT_PASSWORD: root
+          MYSQL_ROOT_HOST: "%"
+    environment:
+      ALGOREA_ENV: test
+      ALGOREA_DATABASE__ADDR: 127.0.0.1
+      ALGOREA_DATABASE__USER: algorea
+      ALGOREA_DATABASE__PASSWD: dummy_password
+      ALGOREA_DATABASE__DBNAME: ci_db
+      ALGOREA_LOGGING__FORMAT: json
+      ALGOREA_LOGGING__OUTPUT: file
+      ALGOREA_LOGGING__LOGSQLQUERIES: 1
+      ALGOREA_LOGGING__LEVEL: debug
+    steps:
+      - attach_workspace:
+          at: ./
+      - restore_cache: *CACHEKEYMOD
+      - run: sudo apt-get --allow-releaseinfo-change update
+      - run: sudo apt-get install default-mysql-client             # required for db-restore
+      - run: cp conf/config.sample.yaml conf/config.yaml           # as env var are not loaded for entries not in config file (bug)
+      - run: cp conf/config.test.sample.yaml conf/config.test.yaml # the dbname is specified in conf/config.test.yaml
+      - run: make gen-keys
+      - run:
+          name: Wait for MySQL
+          command: dockerize -wait tcp://127.0.0.1:3306 -timeout 30s
+      - run:
+          name: Seed database
+          environment:
+            ALGOREA_DATABASE__USER: root
+            ALGOREA_DATABASE__PASSWD: root
+          command: |
+            make db-restore
+            make db-migrate
+      - run:
+          name: Prepare for report
+          command: |
+            mkdir -p test-results
+            go get -u github.com/jstemmer/go-junit-report
+      - run:
+          name: Run tests (make verbosity disabled)
+          command: NOECHO=1 make test 2>&1 | go-junit-report > test-results/junit.xml
+      - run:
+          name: Upload test coverage results to Codecov
+          command: bash <(curl -s https://codecov.io/bash)
+      - store_test_results: &TESTPATH
+          path: test-results
+      - store_artifacts: *TESTPATH
+      - store_artifacts:
+          path: log
+      - run:
+          when: on_fail
+          name: On failure, run BDD tests with details
+          command: make test-bdd
+  migration-tests:
+    docker:
+      - image: circleci/golang:1.13
+      - image: circleci/mysql:8.0.26
+        command: --default-authentication-plugin=mysql_native_password --max-allowed-packet=10485760
+        environment:
+          MYSQL_USER: franceioi
+          MYSQL_PASSWORD: dummy_password
+          MYSQL_DATABASE: algorea_example
+          MYSQL_ROOT_PASSWORD: root
+          MYSQL_ROOT_HOST: "%"
+    environment:
+      ALGOREA_ENV: test
+      ALGOREA_DATABASE__ADDR: 127.0.0.1
+      ALGOREA_DATABASE__USER: root
+      ALGOREA_DATABASE__PASSWD: root
+      ALGOREA_DATABASE__DBNAME: algorea_example
+    steps:
+      - attach_workspace:
+          at: ./
+      - restore_cache: *CACHEKEYMOD
+      - run:
+          name: Skip if no new migrations added
+          command: |
+            EARLIEST_CHANGED_MIGRATION=$( \
+              git diff --name-only `if [ "<<pipeline.git.branch>>" = "master" ]; then echo "<<pipeline.git.base_revision>>"; else echo "origin/master"; fi`..<<pipeline.git.revision>> | \
+                (grep "db/migrations/" || true) | sort | head -n 1 | sed "s/db\/migrations\///" \
+            )
+            [ -z "$EARLIEST_CHANGED_MIGRATION" ] && circleci-agent step halt && exit 0
+            MIGRATIONS_TO_UNDO=$( \
+              ls -Ar db/migrations/*.sql | sed "s/db\/migrations\///" | \
+                awk "{cnt+=1} \$0==\"$EARLIEST_CHANGED_MIGRATION\" {print cnt; exit} \$0<\"$EARLIEST_CHANGED_MIGRATION\"{print cnt-1; exit}" \
+            )
+            [ -z "$MIGRATIONS_TO_UNDO" ] && MIGRATIONS_TO_UNDO=0
+            echo "export MIGRATIONS_TO_UNDO=\"$MIGRATIONS_TO_UNDO\"" >> $BASH_ENV
+      - run: sudo apt-get --allow-releaseinfo-change update
+      - run: sudo apt-get install default-mysql-client             # required for db-restore
+      - run: cp conf/config.sample.yaml conf/config.yaml           # as env var are not loaded for entries not in config file (bug)
+      - run: cp conf/config.test.sample.yaml conf/config.test.yaml # the dbname is specified in conf/config.test.yaml
+      - run:
+          name: Wait for MySQL
+          command: dockerize -wait tcp://127.0.0.1:3306 -timeout 30s
+      - run:
+          name: Download a large dump of data
+          command: curl -o - $LARGE_DUMP_URL | gunzip > dump.sql
+      - run:
+          name: Seed database
+          command: mysql -h 127.0.0.1 -u root -proot --protocol=TCP algorea_example < dump.sql
+      - run:
+          name: Apply all migrations
+          command: make db-migrate
+          no_output_timeout: 10m
+      - run:
+          name: Undo all migrations
+          command: for ((i=0; i<$MIGRATIONS_TO_UNDO; i++)); do if ! make db-migrate-undo; then exit 1; fi; done
+          no_output_timeout: 10m
+      - run:
+          name: Re-apply all migrations
+          command: make db-migrate
+          no_output_timeout: 1h
+  lint:
+    docker:
+      - image: circleci/golang:1.13
+    steps:
+      - attach_workspace:
+          at: ./
+      - restore_cache: *CACHEKEYMOD
+      - run: # Fix go: command not found
+          command: PATH=/usr/local/go/bin:/usr/bin:/bin make lint
+
+  build:
+    docker:
+      - image: circleci/golang:1.13
+    steps:
+      - attach_workspace:
+          at: ./
+      - restore_cache: *CACHEKEYMOD
+      - run: make linux-build
+      - persist_to_workspace:
+          root: ./
+          paths:
+            - bin/AlgoreaBackend-linux
+  github-release:
+    docker:
+    - image: cibuilds/github:0.10
+    steps:
+      - attach_workspace:
+          at: ./
+      - run:
+          name: "Publish Release on GitHub"
+          command: |
+            ghr -t ${GITHUB_TOKEN} -u ${CIRCLE_PROJECT_USERNAME} -r ${CIRCLE_PROJECT_REPONAME} -c ${CIRCLE_SHA1} -b "`awk '/##.*/{n++;next};n==1;n==2{exit}' CHANGELOG.md`" -delete ${CIRCLE_TAG} ./bin/AlgoreaBackend-linux
+  swagger-gen:
+    docker:
+      - image: quay.io/goswagger/swagger:v0.22.0
+    steps:
+      - checkout
+      - run: go build -v # do not use 'make' as the image does not support '-race' arg
+      - run: swagger generate spec --scan-models -o ./swagger.yaml
+      - run: swagger validate ./swagger.yaml
+      - persist_to_workspace:
+          root: ./
+          paths:
+            - swagger.yaml
+  swagger-deploy:
+    docker:
+      - image: 'circleci/python:2.7'
+    environment:
+      AWS_REGION: eu-west-3
+    steps:
+      - attach_workspace:
+          at: ./
+      - run: echo "<html><body><redoc spec-url='//franceioi-algorea.s3.eu-west-3.amazonaws.com/spec/swagger-${CIRCLE_TAG}.yaml'></redoc><script src="//cdn.jsdelivr.net/npm/redoc@next/bundles/redoc.standalone.js"> </script></body></html>" > "spec.html"
+      - aws-cli/setup
+      - run: |
+          aws s3 cp ./swagger.yaml s3://franceioi-algorea/spec/swagger-${CIRCLE_TAG}.yaml --acl public-read
+          aws s3 cp ./spec.html s3://franceioi-algorea/spec/${CIRCLE_TAG}.html --acl public-read
+          for f in $(aws s3 ls s3://franceioi-algorea/spec/ | awk '{print $4}' | grep '.html' | grep -v 'index'); do echo "<li><a href=\"./$f\">${f::-5}</a></li>" >> list.html; done;
+          echo "<html><body><ul>`tac list.html`</ul></body></html>" > index.html
+          aws s3 cp ./index.html s3://franceioi-algorea/spec/index.html --acl public-read
+  dbdoc-gen:
+    docker:
+      - image: circleci/golang:1.13-browsers
+      - image: circleci/mysql:8.0.20
+        command: --default-authentication-plugin=mysql_native_password --max-allowed-packet=10485760
+        environment:
+          MYSQL_USER: algorea
+          MYSQL_PASSWORD: dummy_password
+          MYSQL_DATABASE: ci_db
+          MYSQL_ROOT_PASSWORD: root
+          MYSQL_ROOT_HOST: "%"
+    environment:
+      ALGOREA_ENV: test
+      ALGOREA_DATABASE__ADDR: 127.0.0.1
+      ALGOREA_DATABASE__USER: algorea
+      ALGOREA_DATABASE__PASSWD: dummy_password
+      ALGOREA_DATABASE__DBNAME: ci_db
+      DBUSER: algorea
+      DBPASS: dummy_password
+      DBNAME: ci_db
+      DBHOST: 127.0.0.1
+    steps:
+      - attach_workspace:
+          at: ./
+      - restore_cache: *CACHEKEYMOD
+      - run: sudo apt-get --allow-releaseinfo-change update
+      - run: sudo apt-get install default-mysql-client             # required for db-restore
+      - run: cp conf/config.sample.yaml conf/config.yaml           # as env var are not loaded for entries not in config file (bug)
+      - run: cp conf/config.test.sample.yaml conf/config.test.yaml # the dbname is specified in conf/config.test.yaml
+      - run: make gen-keys
+      - run:
+          name: Wait for MySQL
+          command: dockerize -wait tcp://127.0.0.1:3306 -timeout 30s
+      - run:
+          name: Seed database
+          environment:
+            ALGOREA_DATABASE__USER: root
+            ALGOREA_DATABASE__PASSWD: root
+          command: |
+            make db-restore
+            make db-migrate
+      - run: sudo apt-get install graphviz # dependency for schemaspy
+      - run: make dbdoc
+      - store_test_results: &TESTPATH
+          path: db/doc
+      - persist_to_workspace:
+          root: ./
+          paths:
+            - db/doc
+  dbdoc-deploy:
+    docker:
+      - image: 'circleci/python:2.7'
+    environment:
+      AWS_REGION: eu-west-3
+    steps:
+      - attach_workspace:
+          at: ./
+      - aws-cli/setup
+      - run: aws s3 cp db/doc s3://franceioi-algorea/dbdoc/ --acl public-read --recursive
+
+workflows:
+  version: 2
+  testing:
+    jobs:
+      - deps
+      - tests:
+          requires:
+          - deps
+      - lint:
+          requires:
+          - deps
+  db-migration-check:
+    jobs:
+      - deps
+      - migration-tests:
+          requires:
+          - deps
+  release:
+    jobs:
+      - deps:
+          filters:
+            tags:
+              only: /^v\d+\.\d+\..*/
+            branches:
+              ignore: /.*/
+      - build:
+          filters:
+            tags:
+              only: /^v\d+\.\d+\..*/
+          requires:
+          - deps
+      - github-release:
+          filters:
+            tags:
+              only: /^v\d+\.\d+\..*/
+          requires:
+          - build
+      - swagger-gen:
+          filters:
+            tags:
+              only: /^v\d+\.\d+\..*/
+            branches:
+              ignore: /.*/
+      - swagger-deploy:
+          filters:
+            tags:
+              only: /^v\d+\.\d+\..*/
+          requires:
+          - swagger-gen
+      - dbdoc-gen:
+          filters:
+            tags:
+              only: /^v\d+\.\d+\..*/
+          requires:
+          - deps
+      - dbdoc-deploy:
+          filters:
+            tags:
+              only: /^v\d+\.\d+\..*/
+          requires:
+          - dbdoc-gen