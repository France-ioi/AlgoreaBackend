package cmd

import (
	"fmt"
	"log"
	"net/http"
	"net/http/httptest"
	"net/url"

	"github.com/spf13/cobra"

	"github.com/France-ioi/AlgoreaBackend/app"
	"github.com/France-ioi/AlgoreaBackend/app/common"
)

func init() { // nolint:gochecknoinits

	var serveCmd = &cobra.Command{
		Use:   "serve [environment]",
		Short: "start http server",
		Args:  cobra.MaximumNArgs(1),
		Run: func(cmd *cobra.Command, args []string) {
			const devEnvironment = "dev"
			var err error

			// if arg given, replace the env
			if len(args) > 0 {
				common.SetEnv(args[0])
			}

			log.Println("Starting application: environment =", common.Env())

			var application *app.Application
			environment := resolveEnvironment(args, devEnvironment)

			application, err = app.New(environment)
			if err != nil {
				log.Fatal(err)
			}

<<<<<<< HEAD
			if environment == devEnvironment {
=======
			if common.IsEnvDev() {
>>>>>>> 1226597f
				backend := httptest.NewServer(http.HandlerFunc(func(w http.ResponseWriter, _ *http.Request) {
					w.Header().Set("Content-Type", "application/json")
					w.WriteHeader(http.StatusOK)
					dataJSON := fmt.Sprintf(`{"userID": %d, "error":""}`, 1) // user_id = 1
					_, _ = w.Write([]byte(dataJSON))                         // nolint
				}))
				defer backend.Close()

				// put the backend URL into the config
				backendURL, _ := url.Parse(backend.URL) // nolint
				application.Config.Auth.ProxyURL = backendURL.String()
			}

			var server *app.Server
			server, err = app.NewServer(application)
			if err != nil {
				log.Fatal(err)
			}
			<-server.Start()
		},
	}

	rootCmd.AddCommand(serveCmd)
}<|MERGE_RESOLUTION|>--- conflicted
+++ resolved
@@ -20,7 +20,6 @@
 		Short: "start http server",
 		Args:  cobra.MaximumNArgs(1),
 		Run: func(cmd *cobra.Command, args []string) {
-			const devEnvironment = "dev"
 			var err error
 
 			// if arg given, replace the env
@@ -31,18 +30,12 @@
 			log.Println("Starting application: environment =", common.Env())
 
 			var application *app.Application
-			environment := resolveEnvironment(args, devEnvironment)
-
-			application, err = app.New(environment)
+			application, err = app.New()
 			if err != nil {
 				log.Fatal(err)
 			}
 
-<<<<<<< HEAD
-			if environment == devEnvironment {
-=======
 			if common.IsEnvDev() {
->>>>>>> 1226597f
 				backend := httptest.NewServer(http.HandlerFunc(func(w http.ResponseWriter, _ *http.Request) {
 					w.Header().Set("Content-Type", "application/json")
 					w.WriteHeader(http.StatusOK)
