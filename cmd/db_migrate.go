package cmd

import (
	"database/sql"
	"fmt"
	"os"

	_ "github.com/go-sql-driver/mysql" // use to force database/sql to use mysql
	migrate "github.com/rubenv/sql-migrate"
	"github.com/spf13/cobra"

	"github.com/France-ioi/AlgoreaBackend/app/config"
)

func init() { // nolint:gochecknoinits

	var migrateCmd = &cobra.Command{
		Use:   "db-migrate <environment>",
		Short: "apply schema-change migrations to the database",
		Args:  cobra.ExactArgs(1),
		Long:  `migrate uses go-pg migration tool under the hood supporting the same commands and an additional reset command`,
		Run: func(cmd *cobra.Command, args []string) {
			var err error

			// load config
<<<<<<< HEAD
			var conf *config.Root
			conf, err = config.Load(args[0])
			if err != nil {
				fmt.Println("Unable to load config: ", err)
				os.Exit(1)
			}
=======
			conf := config.Load()
>>>>>>> 12ba5c7b

			// open DB
			migrations := &migrate.FileMigrationSource{Dir: "db/migrations"}
			var db *sql.DB
			db, err = sql.Open("mysql", conf.Database.Connection.FormatDSN())
			if err != nil {
				fmt.Println("Unable to connect to the database: ", err)
				os.Exit(1)
			}

			// migrate
			var n int
			n, err = migrate.Exec(db, "mysql", migrations, migrate.Up)
			switch {
			case err != nil:
				fmt.Println("Unable to apply migration:", err)
			case n == 0:
				fmt.Println("No migrations to apply!")
			default:
				fmt.Printf("%d migration(s) applied successfully!\n", n)
			}

			if db.Close() != nil {
				fmt.Println("Cannot close DB connection:", err)
			}
		},
	}

	rootCmd.AddCommand(migrateCmd)
}<|MERGE_RESOLUTION|>--- conflicted
+++ resolved
@@ -23,16 +23,7 @@
 			var err error
 
 			// load config
-<<<<<<< HEAD
-			var conf *config.Root
-			conf, err = config.Load(args[0])
-			if err != nil {
-				fmt.Println("Unable to load config: ", err)
-				os.Exit(1)
-			}
-=======
-			conf := config.Load()
->>>>>>> 12ba5c7b
+			conf := config.Load(args[0])
 
 			// open DB
 			migrations := &migrate.FileMigrationSource{Dir: "db/migrations"}
